<<<<<<< HEAD
/*
 * FreeRTOS Kernel V10.5.1
 * Copyright (C) 2021 Amazon.com, Inc. or its affiliates.  All Rights Reserved.
 *
 * SPDX-License-Identifier: MIT
 *
 * Permission is hereby granted, free of charge, to any person obtaining a copy of
 * this software and associated documentation files (the "Software"), to deal in
 * the Software without restriction, including without limitation the rights to
 * use, copy, modify, merge, publish, distribute, sublicense, and/or sell copies of
 * the Software, and to permit persons to whom the Software is furnished to do so,
 * subject to the following conditions:
 *
 * The above copyright notice and this permission notice shall be included in all
 * copies or substantial portions of the Software.
 *
 * THE SOFTWARE IS PROVIDED "AS IS", WITHOUT WARRANTY OF ANY KIND, EXPRESS OR
 * IMPLIED, INCLUDING BUT NOT LIMITED TO THE WARRANTIES OF MERCHANTABILITY, FITNESS
 * FOR A PARTICULAR PURPOSE AND NONINFRINGEMENT. IN NO EVENT SHALL THE AUTHORS OR
 * COPYRIGHT HOLDERS BE LIABLE FOR ANY CLAIM, DAMAGES OR OTHER LIABILITY, WHETHER
 * IN AN ACTION OF CONTRACT, TORT OR OTHERWISE, ARISING FROM, OUT OF OR IN
 * CONNECTION WITH THE SOFTWARE OR THE USE OR OTHER DEALINGS IN THE SOFTWARE.
 *
 * https://www.FreeRTOS.org
 * https://github.com/FreeRTOS
 *
 */

#include "FreeRTOS.h"
#include "task.h"
#include "croutine.h"

/* Remove the whole file is co-routines are not being used. */
#if ( configUSE_CO_ROUTINES != 0 )

/*
 * Some kernel aware debuggers require data to be viewed to be global, rather
 * than file scope.
 */
    #ifdef portREMOVE_STATIC_QUALIFIER
        #define static
    #endif


/* Lists for ready and blocked co-routines. --------------------*/
    static List_t pxReadyCoRoutineLists[ configMAX_CO_ROUTINE_PRIORITIES ]; /*< Prioritised ready co-routines. */
    static List_t xDelayedCoRoutineList1;                                   /*< Delayed co-routines. */
    static List_t xDelayedCoRoutineList2;                                   /*< Delayed co-routines (two lists are used - one for delays that have overflowed the current tick count. */
    static List_t * pxDelayedCoRoutineList = NULL;                          /*< Points to the delayed co-routine list currently being used. */
    static List_t * pxOverflowDelayedCoRoutineList = NULL;                  /*< Points to the delayed co-routine list currently being used to hold co-routines that have overflowed the current tick count. */
    static List_t xPendingReadyCoRoutineList;                               /*< Holds co-routines that have been readied by an external event.  They cannot be added directly to the ready lists as the ready lists cannot be accessed by interrupts. */

/* Other file private variables. --------------------------------*/
    CRCB_t * pxCurrentCoRoutine = NULL;
    static UBaseType_t uxTopCoRoutineReadyPriority = 0;
    static TickType_t xCoRoutineTickCount = 0, xLastTickCount = 0, xPassedTicks = 0;

/* The initial state of the co-routine when it is created. */
    #define corINITIAL_STATE    ( 0 )

/*
 * Place the co-routine represented by pxCRCB into the appropriate ready queue
 * for the priority.  It is inserted at the end of the list.
 *
 * This macro accesses the co-routine ready lists and therefore must not be
 * used from within an ISR.
 */
    #define prvAddCoRoutineToReadyQueue( pxCRCB )                                                                               \
    {                                                                                                                           \
        if( ( pxCRCB )->uxPriority > uxTopCoRoutineReadyPriority )                                                              \
        {                                                                                                                       \
            uxTopCoRoutineReadyPriority = ( pxCRCB )->uxPriority;                                                               \
        }                                                                                                                       \
        vListInsertEnd( ( List_t * ) &( pxReadyCoRoutineLists[ ( pxCRCB )->uxPriority ] ), &( ( pxCRCB )->xGenericListItem ) ); \
    }

/*
 * Utility to ready all the lists used by the scheduler.  This is called
 * automatically upon the creation of the first co-routine.
 */
    static void prvInitialiseCoRoutineLists( void );

/*
 * Co-routines that are readied by an interrupt cannot be placed directly into
 * the ready lists (there is no mutual exclusion).  Instead they are placed in
 * in the pending ready list in order that they can later be moved to the ready
 * list by the co-routine scheduler.
 */
    static void prvCheckPendingReadyList( void );

/*
 * Macro that looks at the list of co-routines that are currently delayed to
 * see if any require waking.
 *
 * Co-routines are stored in the queue in the order of their wake time -
 * meaning once one co-routine has been found whose timer has not expired
 * we need not look any further down the list.
 */
    static void prvCheckDelayedList( void );

/*-----------------------------------------------------------*/

    BaseType_t xCoRoutineCreate( crCOROUTINE_CODE pxCoRoutineCode,
                                 UBaseType_t uxPriority,
                                 UBaseType_t uxIndex )
    {
        BaseType_t xReturn;
        CRCB_t * pxCoRoutine;

        /* Allocate the memory that will store the co-routine control block. */
        pxCoRoutine = ( CRCB_t * ) pvPortMalloc( sizeof( CRCB_t ) );

        if( pxCoRoutine )
        {
            /* If pxCurrentCoRoutine is NULL then this is the first co-routine to
            * be created and the co-routine data structures need initialising. */
            if( pxCurrentCoRoutine == NULL )
            {
                pxCurrentCoRoutine = pxCoRoutine;
                prvInitialiseCoRoutineLists();
            }

            /* Check the priority is within limits. */
            if( uxPriority >= configMAX_CO_ROUTINE_PRIORITIES )
            {
                uxPriority = configMAX_CO_ROUTINE_PRIORITIES - 1;
            }

            /* Fill out the co-routine control block from the function parameters. */
            pxCoRoutine->uxState = corINITIAL_STATE;
            pxCoRoutine->uxPriority = uxPriority;
            pxCoRoutine->uxIndex = uxIndex;
            pxCoRoutine->pxCoRoutineFunction = pxCoRoutineCode;

            /* Initialise all the other co-routine control block parameters. */
            vListInitialiseItem( &( pxCoRoutine->xGenericListItem ) );
            vListInitialiseItem( &( pxCoRoutine->xEventListItem ) );

            /* Set the co-routine control block as a link back from the ListItem_t.
             * This is so we can get back to the containing CRCB from a generic item
             * in a list. */
            listSET_LIST_ITEM_OWNER( &( pxCoRoutine->xGenericListItem ), pxCoRoutine );
            listSET_LIST_ITEM_OWNER( &( pxCoRoutine->xEventListItem ), pxCoRoutine );

            /* Event lists are always in priority order. */
            listSET_LIST_ITEM_VALUE( &( pxCoRoutine->xEventListItem ), ( ( TickType_t ) configMAX_CO_ROUTINE_PRIORITIES - ( TickType_t ) uxPriority ) );

            /* Now the co-routine has been initialised it can be added to the ready
             * list at the correct priority. */
            prvAddCoRoutineToReadyQueue( pxCoRoutine );

            xReturn = pdPASS;
        }
        else
        {
            xReturn = errCOULD_NOT_ALLOCATE_REQUIRED_MEMORY;
        }

        return xReturn;
    }
/*-----------------------------------------------------------*/

    void vCoRoutineAddToDelayedList( TickType_t xTicksToDelay,
                                     List_t * pxEventList )
    {
        TickType_t xTimeToWake;

        /* Calculate the time to wake - this may overflow but this is
         * not a problem. */
        xTimeToWake = xCoRoutineTickCount + xTicksToDelay;

        /* We must remove ourselves from the ready list before adding
         * ourselves to the blocked list as the same list item is used for
         * both lists. */
        ( void ) uxListRemove( ( ListItem_t * ) &( pxCurrentCoRoutine->xGenericListItem ) );

        /* The list item will be inserted in wake time order. */
        listSET_LIST_ITEM_VALUE( &( pxCurrentCoRoutine->xGenericListItem ), xTimeToWake );

        if( xTimeToWake < xCoRoutineTickCount )
        {
            /* Wake time has overflowed.  Place this item in the
             * overflow list. */
            vListInsert( ( List_t * ) pxOverflowDelayedCoRoutineList, ( ListItem_t * ) &( pxCurrentCoRoutine->xGenericListItem ) );
        }
        else
        {
            /* The wake time has not overflowed, so we can use the
             * current block list. */
            vListInsert( ( List_t * ) pxDelayedCoRoutineList, ( ListItem_t * ) &( pxCurrentCoRoutine->xGenericListItem ) );
        }

        if( pxEventList )
        {
            /* Also add the co-routine to an event list.  If this is done then the
             * function must be called with interrupts disabled. */
            vListInsert( pxEventList, &( pxCurrentCoRoutine->xEventListItem ) );
        }
    }
/*-----------------------------------------------------------*/

    static void prvCheckPendingReadyList( void )
    {
        /* Are there any co-routines waiting to get moved to the ready list?  These
         * are co-routines that have been readied by an ISR.  The ISR cannot access
         * the ready lists itself. */
        while( listLIST_IS_EMPTY( &xPendingReadyCoRoutineList ) == pdFALSE )
        {
            CRCB_t * pxUnblockedCRCB;

            /* The pending ready list can be accessed by an ISR. */
            portDISABLE_INTERRUPTS();
            {
                pxUnblockedCRCB = ( CRCB_t * ) listGET_OWNER_OF_HEAD_ENTRY( ( &xPendingReadyCoRoutineList ) );
                ( void ) uxListRemove( &( pxUnblockedCRCB->xEventListItem ) );
            }
            portENABLE_INTERRUPTS();

            ( void ) uxListRemove( &( pxUnblockedCRCB->xGenericListItem ) );
            prvAddCoRoutineToReadyQueue( pxUnblockedCRCB );
        }
    }
/*-----------------------------------------------------------*/

    static void prvCheckDelayedList( void )
    {
        CRCB_t * pxCRCB;

        xPassedTicks = xTaskGetTickCount() - xLastTickCount;

        while( xPassedTicks )
        {
            xCoRoutineTickCount++;
            xPassedTicks--;

            /* If the tick count has overflowed we need to swap the ready lists. */
            if( xCoRoutineTickCount == 0 )
            {
                List_t * pxTemp;

                /* Tick count has overflowed so we need to swap the delay lists.  If there are
                 * any items in pxDelayedCoRoutineList here then there is an error! */
                pxTemp = pxDelayedCoRoutineList;
                pxDelayedCoRoutineList = pxOverflowDelayedCoRoutineList;
                pxOverflowDelayedCoRoutineList = pxTemp;
            }

            /* See if this tick has made a timeout expire. */
            while( listLIST_IS_EMPTY( pxDelayedCoRoutineList ) == pdFALSE )
            {
                pxCRCB = ( CRCB_t * ) listGET_OWNER_OF_HEAD_ENTRY( pxDelayedCoRoutineList );

                if( xCoRoutineTickCount < listGET_LIST_ITEM_VALUE( &( pxCRCB->xGenericListItem ) ) )
                {
                    /* Timeout not yet expired. */
                    break;
                }

                portDISABLE_INTERRUPTS();
                {
                    /* The event could have occurred just before this critical
                     *  section.  If this is the case then the generic list item will
                     *  have been moved to the pending ready list and the following
                     *  line is still valid.  Also the pvContainer parameter will have
                     *  been set to NULL so the following lines are also valid. */
                    ( void ) uxListRemove( &( pxCRCB->xGenericListItem ) );

                    /* Is the co-routine waiting on an event also? */
                    if( pxCRCB->xEventListItem.pxContainer )
                    {
                        ( void ) uxListRemove( &( pxCRCB->xEventListItem ) );
                    }
                }
                portENABLE_INTERRUPTS();

                prvAddCoRoutineToReadyQueue( pxCRCB );
            }
        }

        xLastTickCount = xCoRoutineTickCount;
    }
/*-----------------------------------------------------------*/

    void vCoRoutineSchedule( void )
    {
        /* Only run a co-routine after prvInitialiseCoRoutineLists() has been
         * called.  prvInitialiseCoRoutineLists() is called automatically when a
         * co-routine is created. */
        if( pxDelayedCoRoutineList != NULL )
        {
            /* See if any co-routines readied by events need moving to the ready lists. */
            prvCheckPendingReadyList();

            /* See if any delayed co-routines have timed out. */
            prvCheckDelayedList();

            /* Find the highest priority queue that contains ready co-routines. */
            while( listLIST_IS_EMPTY( &( pxReadyCoRoutineLists[ uxTopCoRoutineReadyPriority ] ) ) )
            {
                if( uxTopCoRoutineReadyPriority == 0 )
                {
                    /* No more co-routines to check. */
                    return;
                }

                --uxTopCoRoutineReadyPriority;
            }

            /* listGET_OWNER_OF_NEXT_ENTRY walks through the list, so the co-routines
             * of the same priority get an equal share of the processor time. */
            listGET_OWNER_OF_NEXT_ENTRY( pxCurrentCoRoutine, &( pxReadyCoRoutineLists[ uxTopCoRoutineReadyPriority ] ) );

            /* Call the co-routine. */
            ( pxCurrentCoRoutine->pxCoRoutineFunction )( pxCurrentCoRoutine, pxCurrentCoRoutine->uxIndex );
        }
    }
/*-----------------------------------------------------------*/

    static void prvInitialiseCoRoutineLists( void )
    {
        UBaseType_t uxPriority;

        for( uxPriority = 0; uxPriority < configMAX_CO_ROUTINE_PRIORITIES; uxPriority++ )
        {
            vListInitialise( ( List_t * ) &( pxReadyCoRoutineLists[ uxPriority ] ) );
        }

        vListInitialise( ( List_t * ) &xDelayedCoRoutineList1 );
        vListInitialise( ( List_t * ) &xDelayedCoRoutineList2 );
        vListInitialise( ( List_t * ) &xPendingReadyCoRoutineList );

        /* Start with pxDelayedCoRoutineList using list1 and the
         * pxOverflowDelayedCoRoutineList using list2. */
        pxDelayedCoRoutineList = &xDelayedCoRoutineList1;
        pxOverflowDelayedCoRoutineList = &xDelayedCoRoutineList2;
    }
/*-----------------------------------------------------------*/

    BaseType_t xCoRoutineRemoveFromEventList( const List_t * pxEventList )
    {
        CRCB_t * pxUnblockedCRCB;
        BaseType_t xReturn;

        /* This function is called from within an interrupt.  It can only access
         * event lists and the pending ready list.  This function assumes that a
         * check has already been made to ensure pxEventList is not empty. */
        pxUnblockedCRCB = ( CRCB_t * ) listGET_OWNER_OF_HEAD_ENTRY( pxEventList );
        ( void ) uxListRemove( &( pxUnblockedCRCB->xEventListItem ) );
        vListInsertEnd( ( List_t * ) &( xPendingReadyCoRoutineList ), &( pxUnblockedCRCB->xEventListItem ) );

        if( pxUnblockedCRCB->uxPriority >= pxCurrentCoRoutine->uxPriority )
        {
            xReturn = pdTRUE;
        }
        else
        {
            xReturn = pdFALSE;
        }

        return xReturn;
    }

#endif /* configUSE_CO_ROUTINES == 0 */
=======
/*
 * FreeRTOS Kernel V11.0.1
 * Copyright (C) 2021 Amazon.com, Inc. or its affiliates.  All Rights Reserved.
 *
 * SPDX-License-Identifier: MIT
 *
 * Permission is hereby granted, free of charge, to any person obtaining a copy of
 * this software and associated documentation files (the "Software"), to deal in
 * the Software without restriction, including without limitation the rights to
 * use, copy, modify, merge, publish, distribute, sublicense, and/or sell copies of
 * the Software, and to permit persons to whom the Software is furnished to do so,
 * subject to the following conditions:
 *
 * The above copyright notice and this permission notice shall be included in all
 * copies or substantial portions of the Software.
 *
 * THE SOFTWARE IS PROVIDED "AS IS", WITHOUT WARRANTY OF ANY KIND, EXPRESS OR
 * IMPLIED, INCLUDING BUT NOT LIMITED TO THE WARRANTIES OF MERCHANTABILITY, FITNESS
 * FOR A PARTICULAR PURPOSE AND NONINFRINGEMENT. IN NO EVENT SHALL THE AUTHORS OR
 * COPYRIGHT HOLDERS BE LIABLE FOR ANY CLAIM, DAMAGES OR OTHER LIABILITY, WHETHER
 * IN AN ACTION OF CONTRACT, TORT OR OTHERWISE, ARISING FROM, OUT OF OR IN
 * CONNECTION WITH THE SOFTWARE OR THE USE OR OTHER DEALINGS IN THE SOFTWARE.
 *
 * https://www.FreeRTOS.org
 * https://github.com/FreeRTOS
 *
 */

#include "FreeRTOS.h"
#include "task.h"
#include "croutine.h"

/* Remove the whole file is co-routines are not being used. */
#if ( configUSE_CO_ROUTINES != 0 )

/*
 * Some kernel aware debuggers require data to be viewed to be global, rather
 * than file scope.
 */
    #ifdef portREMOVE_STATIC_QUALIFIER
        #define static
    #endif


/* Lists for ready and blocked co-routines. --------------------*/
    static List_t pxReadyCoRoutineLists[ configMAX_CO_ROUTINE_PRIORITIES ]; /**< Prioritised ready co-routines. */
    static List_t xDelayedCoRoutineList1;                                   /**< Delayed co-routines. */
    static List_t xDelayedCoRoutineList2;                                   /**< Delayed co-routines (two lists are used - one for delays that have overflowed the current tick count. */
    static List_t * pxDelayedCoRoutineList = NULL;                          /**< Points to the delayed co-routine list currently being used. */
    static List_t * pxOverflowDelayedCoRoutineList = NULL;                  /**< Points to the delayed co-routine list currently being used to hold co-routines that have overflowed the current tick count. */
    static List_t xPendingReadyCoRoutineList;                               /**< Holds co-routines that have been readied by an external event.  They cannot be added directly to the ready lists as the ready lists cannot be accessed by interrupts. */

/* Other file private variables. --------------------------------*/
    CRCB_t * pxCurrentCoRoutine = NULL;
    static UBaseType_t uxTopCoRoutineReadyPriority = 0;
    static TickType_t xCoRoutineTickCount = 0, xLastTickCount = 0, xPassedTicks = 0;

/* The initial state of the co-routine when it is created. */
    #define corINITIAL_STATE    ( 0 )

/*
 * Place the co-routine represented by pxCRCB into the appropriate ready queue
 * for the priority.  It is inserted at the end of the list.
 *
 * This macro accesses the co-routine ready lists and therefore must not be
 * used from within an ISR.
 */
    #define prvAddCoRoutineToReadyQueue( pxCRCB )                                                                               \
    do {                                                                                                                        \
        if( ( pxCRCB )->uxPriority > uxTopCoRoutineReadyPriority )                                                              \
        {                                                                                                                       \
            uxTopCoRoutineReadyPriority = ( pxCRCB )->uxPriority;                                                               \
        }                                                                                                                       \
        vListInsertEnd( ( List_t * ) &( pxReadyCoRoutineLists[ ( pxCRCB )->uxPriority ] ), &( ( pxCRCB )->xGenericListItem ) ); \
    } while( 0 )

/*
 * Utility to ready all the lists used by the scheduler.  This is called
 * automatically upon the creation of the first co-routine.
 */
    static void prvInitialiseCoRoutineLists( void );

/*
 * Co-routines that are readied by an interrupt cannot be placed directly into
 * the ready lists (there is no mutual exclusion).  Instead they are placed in
 * in the pending ready list in order that they can later be moved to the ready
 * list by the co-routine scheduler.
 */
    static void prvCheckPendingReadyList( void );

/*
 * Macro that looks at the list of co-routines that are currently delayed to
 * see if any require waking.
 *
 * Co-routines are stored in the queue in the order of their wake time -
 * meaning once one co-routine has been found whose timer has not expired
 * we need not look any further down the list.
 */
    static void prvCheckDelayedList( void );

/*-----------------------------------------------------------*/

    BaseType_t xCoRoutineCreate( crCOROUTINE_CODE pxCoRoutineCode,
                                 UBaseType_t uxPriority,
                                 UBaseType_t uxIndex )
    {
        BaseType_t xReturn;
        CRCB_t * pxCoRoutine;

        traceENTER_xCoRoutineCreate( pxCoRoutineCode, uxPriority, uxIndex );

        /* Allocate the memory that will store the co-routine control block. */
        /* MISRA Ref 11.5.1 [Malloc memory assignment] */
        /* More details at: https://github.com/FreeRTOS/FreeRTOS-Kernel/blob/main/MISRA.md#rule-115 */
        /* coverity[misra_c_2012_rule_11_5_violation] */
        pxCoRoutine = ( CRCB_t * ) pvPortMalloc( sizeof( CRCB_t ) );

        if( pxCoRoutine )
        {
            /* If pxCurrentCoRoutine is NULL then this is the first co-routine to
            * be created and the co-routine data structures need initialising. */
            if( pxCurrentCoRoutine == NULL )
            {
                pxCurrentCoRoutine = pxCoRoutine;
                prvInitialiseCoRoutineLists();
            }

            /* Check the priority is within limits. */
            if( uxPriority >= configMAX_CO_ROUTINE_PRIORITIES )
            {
                uxPriority = configMAX_CO_ROUTINE_PRIORITIES - 1;
            }

            /* Fill out the co-routine control block from the function parameters. */
            pxCoRoutine->uxState = corINITIAL_STATE;
            pxCoRoutine->uxPriority = uxPriority;
            pxCoRoutine->uxIndex = uxIndex;
            pxCoRoutine->pxCoRoutineFunction = pxCoRoutineCode;

            /* Initialise all the other co-routine control block parameters. */
            vListInitialiseItem( &( pxCoRoutine->xGenericListItem ) );
            vListInitialiseItem( &( pxCoRoutine->xEventListItem ) );

            /* Set the co-routine control block as a link back from the ListItem_t.
             * This is so we can get back to the containing CRCB from a generic item
             * in a list. */
            listSET_LIST_ITEM_OWNER( &( pxCoRoutine->xGenericListItem ), pxCoRoutine );
            listSET_LIST_ITEM_OWNER( &( pxCoRoutine->xEventListItem ), pxCoRoutine );

            /* Event lists are always in priority order. */
            listSET_LIST_ITEM_VALUE( &( pxCoRoutine->xEventListItem ), ( ( TickType_t ) configMAX_CO_ROUTINE_PRIORITIES - ( TickType_t ) uxPriority ) );

            /* Now the co-routine has been initialised it can be added to the ready
             * list at the correct priority. */
            prvAddCoRoutineToReadyQueue( pxCoRoutine );

            xReturn = pdPASS;
        }
        else
        {
            xReturn = errCOULD_NOT_ALLOCATE_REQUIRED_MEMORY;
        }

        traceRETURN_xCoRoutineCreate( xReturn );

        return xReturn;
    }
/*-----------------------------------------------------------*/

    void vCoRoutineAddToDelayedList( TickType_t xTicksToDelay,
                                     List_t * pxEventList )
    {
        TickType_t xTimeToWake;

        traceENTER_vCoRoutineAddToDelayedList( xTicksToDelay, pxEventList );

        /* Calculate the time to wake - this may overflow but this is
         * not a problem. */
        xTimeToWake = xCoRoutineTickCount + xTicksToDelay;

        /* We must remove ourselves from the ready list before adding
         * ourselves to the blocked list as the same list item is used for
         * both lists. */
        ( void ) uxListRemove( ( ListItem_t * ) &( pxCurrentCoRoutine->xGenericListItem ) );

        /* The list item will be inserted in wake time order. */
        listSET_LIST_ITEM_VALUE( &( pxCurrentCoRoutine->xGenericListItem ), xTimeToWake );

        if( xTimeToWake < xCoRoutineTickCount )
        {
            /* Wake time has overflowed.  Place this item in the
             * overflow list. */
            vListInsert( ( List_t * ) pxOverflowDelayedCoRoutineList, ( ListItem_t * ) &( pxCurrentCoRoutine->xGenericListItem ) );
        }
        else
        {
            /* The wake time has not overflowed, so we can use the
             * current block list. */
            vListInsert( ( List_t * ) pxDelayedCoRoutineList, ( ListItem_t * ) &( pxCurrentCoRoutine->xGenericListItem ) );
        }

        if( pxEventList )
        {
            /* Also add the co-routine to an event list.  If this is done then the
             * function must be called with interrupts disabled. */
            vListInsert( pxEventList, &( pxCurrentCoRoutine->xEventListItem ) );
        }

        traceRETURN_vCoRoutineAddToDelayedList();
    }
/*-----------------------------------------------------------*/

    static void prvCheckPendingReadyList( void )
    {
        /* Are there any co-routines waiting to get moved to the ready list?  These
         * are co-routines that have been readied by an ISR.  The ISR cannot access
         * the ready lists itself. */
        while( listLIST_IS_EMPTY( &xPendingReadyCoRoutineList ) == pdFALSE )
        {
            CRCB_t * pxUnblockedCRCB;

            /* The pending ready list can be accessed by an ISR. */
            portDISABLE_INTERRUPTS();
            {
                pxUnblockedCRCB = ( CRCB_t * ) listGET_OWNER_OF_HEAD_ENTRY( ( &xPendingReadyCoRoutineList ) );
                ( void ) uxListRemove( &( pxUnblockedCRCB->xEventListItem ) );
            }
            portENABLE_INTERRUPTS();

            ( void ) uxListRemove( &( pxUnblockedCRCB->xGenericListItem ) );
            prvAddCoRoutineToReadyQueue( pxUnblockedCRCB );
        }
    }
/*-----------------------------------------------------------*/

    static void prvCheckDelayedList( void )
    {
        CRCB_t * pxCRCB;

        xPassedTicks = xTaskGetTickCount() - xLastTickCount;

        while( xPassedTicks )
        {
            xCoRoutineTickCount++;
            xPassedTicks--;

            /* If the tick count has overflowed we need to swap the ready lists. */
            if( xCoRoutineTickCount == 0 )
            {
                List_t * pxTemp;

                /* Tick count has overflowed so we need to swap the delay lists.  If there are
                 * any items in pxDelayedCoRoutineList here then there is an error! */
                pxTemp = pxDelayedCoRoutineList;
                pxDelayedCoRoutineList = pxOverflowDelayedCoRoutineList;
                pxOverflowDelayedCoRoutineList = pxTemp;
            }

            /* See if this tick has made a timeout expire. */
            while( listLIST_IS_EMPTY( pxDelayedCoRoutineList ) == pdFALSE )
            {
                pxCRCB = ( CRCB_t * ) listGET_OWNER_OF_HEAD_ENTRY( pxDelayedCoRoutineList );

                if( xCoRoutineTickCount < listGET_LIST_ITEM_VALUE( &( pxCRCB->xGenericListItem ) ) )
                {
                    /* Timeout not yet expired. */
                    break;
                }

                portDISABLE_INTERRUPTS();
                {
                    /* The event could have occurred just before this critical
                     *  section.  If this is the case then the generic list item will
                     *  have been moved to the pending ready list and the following
                     *  line is still valid.  Also the pvContainer parameter will have
                     *  been set to NULL so the following lines are also valid. */
                    ( void ) uxListRemove( &( pxCRCB->xGenericListItem ) );

                    /* Is the co-routine waiting on an event also? */
                    if( pxCRCB->xEventListItem.pxContainer )
                    {
                        ( void ) uxListRemove( &( pxCRCB->xEventListItem ) );
                    }
                }
                portENABLE_INTERRUPTS();

                prvAddCoRoutineToReadyQueue( pxCRCB );
            }
        }

        xLastTickCount = xCoRoutineTickCount;
    }
/*-----------------------------------------------------------*/

    void vCoRoutineSchedule( void )
    {
        traceENTER_vCoRoutineSchedule();

        /* Only run a co-routine after prvInitialiseCoRoutineLists() has been
         * called.  prvInitialiseCoRoutineLists() is called automatically when a
         * co-routine is created. */
        if( pxDelayedCoRoutineList != NULL )
        {
            /* See if any co-routines readied by events need moving to the ready lists. */
            prvCheckPendingReadyList();

            /* See if any delayed co-routines have timed out. */
            prvCheckDelayedList();

            /* Find the highest priority queue that contains ready co-routines. */
            while( listLIST_IS_EMPTY( &( pxReadyCoRoutineLists[ uxTopCoRoutineReadyPriority ] ) ) )
            {
                if( uxTopCoRoutineReadyPriority == 0 )
                {
                    /* No more co-routines to check. */
                    return;
                }

                --uxTopCoRoutineReadyPriority;
            }

            /* listGET_OWNER_OF_NEXT_ENTRY walks through the list, so the co-routines
             * of the same priority get an equal share of the processor time. */
            listGET_OWNER_OF_NEXT_ENTRY( pxCurrentCoRoutine, &( pxReadyCoRoutineLists[ uxTopCoRoutineReadyPriority ] ) );

            /* Call the co-routine. */
            ( pxCurrentCoRoutine->pxCoRoutineFunction )( pxCurrentCoRoutine, pxCurrentCoRoutine->uxIndex );
        }

        traceRETURN_vCoRoutineSchedule();
    }
/*-----------------------------------------------------------*/

    static void prvInitialiseCoRoutineLists( void )
    {
        UBaseType_t uxPriority;

        for( uxPriority = 0; uxPriority < configMAX_CO_ROUTINE_PRIORITIES; uxPriority++ )
        {
            vListInitialise( ( List_t * ) &( pxReadyCoRoutineLists[ uxPriority ] ) );
        }

        vListInitialise( ( List_t * ) &xDelayedCoRoutineList1 );
        vListInitialise( ( List_t * ) &xDelayedCoRoutineList2 );
        vListInitialise( ( List_t * ) &xPendingReadyCoRoutineList );

        /* Start with pxDelayedCoRoutineList using list1 and the
         * pxOverflowDelayedCoRoutineList using list2. */
        pxDelayedCoRoutineList = &xDelayedCoRoutineList1;
        pxOverflowDelayedCoRoutineList = &xDelayedCoRoutineList2;
    }
/*-----------------------------------------------------------*/

    BaseType_t xCoRoutineRemoveFromEventList( const List_t * pxEventList )
    {
        CRCB_t * pxUnblockedCRCB;
        BaseType_t xReturn;

        traceENTER_xCoRoutineRemoveFromEventList( pxEventList );

        /* This function is called from within an interrupt.  It can only access
         * event lists and the pending ready list.  This function assumes that a
         * check has already been made to ensure pxEventList is not empty. */
        pxUnblockedCRCB = ( CRCB_t * ) listGET_OWNER_OF_HEAD_ENTRY( pxEventList );
        ( void ) uxListRemove( &( pxUnblockedCRCB->xEventListItem ) );
        vListInsertEnd( ( List_t * ) &( xPendingReadyCoRoutineList ), &( pxUnblockedCRCB->xEventListItem ) );

        if( pxUnblockedCRCB->uxPriority >= pxCurrentCoRoutine->uxPriority )
        {
            xReturn = pdTRUE;
        }
        else
        {
            xReturn = pdFALSE;
        }

        traceRETURN_xCoRoutineRemoveFromEventList( xReturn );

        return xReturn;
    }

#endif /* configUSE_CO_ROUTINES == 0 */
>>>>>>> 41c54abf
<|MERGE_RESOLUTION|>--- conflicted
+++ resolved
@@ -1,6 +1,5 @@
-<<<<<<< HEAD
-/*
- * FreeRTOS Kernel V10.5.1
+/*
+ * FreeRTOS Kernel V11.0.1
  * Copyright (C) 2021 Amazon.com, Inc. or its affiliates.  All Rights Reserved.
  *
  * SPDX-License-Identifier: MIT
@@ -44,12 +43,12 @@
 
 
 /* Lists for ready and blocked co-routines. --------------------*/
-    static List_t pxReadyCoRoutineLists[ configMAX_CO_ROUTINE_PRIORITIES ]; /*< Prioritised ready co-routines. */
-    static List_t xDelayedCoRoutineList1;                                   /*< Delayed co-routines. */
-    static List_t xDelayedCoRoutineList2;                                   /*< Delayed co-routines (two lists are used - one for delays that have overflowed the current tick count. */
-    static List_t * pxDelayedCoRoutineList = NULL;                          /*< Points to the delayed co-routine list currently being used. */
-    static List_t * pxOverflowDelayedCoRoutineList = NULL;                  /*< Points to the delayed co-routine list currently being used to hold co-routines that have overflowed the current tick count. */
-    static List_t xPendingReadyCoRoutineList;                               /*< Holds co-routines that have been readied by an external event.  They cannot be added directly to the ready lists as the ready lists cannot be accessed by interrupts. */
+    static List_t pxReadyCoRoutineLists[ configMAX_CO_ROUTINE_PRIORITIES ]; /**< Prioritised ready co-routines. */
+    static List_t xDelayedCoRoutineList1;                                   /**< Delayed co-routines. */
+    static List_t xDelayedCoRoutineList2;                                   /**< Delayed co-routines (two lists are used - one for delays that have overflowed the current tick count. */
+    static List_t * pxDelayedCoRoutineList = NULL;                          /**< Points to the delayed co-routine list currently being used. */
+    static List_t * pxOverflowDelayedCoRoutineList = NULL;                  /**< Points to the delayed co-routine list currently being used to hold co-routines that have overflowed the current tick count. */
+    static List_t xPendingReadyCoRoutineList;                               /**< Holds co-routines that have been readied by an external event.  They cannot be added directly to the ready lists as the ready lists cannot be accessed by interrupts. */
 
 /* Other file private variables. --------------------------------*/
     CRCB_t * pxCurrentCoRoutine = NULL;
@@ -67,13 +66,13 @@
  * used from within an ISR.
  */
     #define prvAddCoRoutineToReadyQueue( pxCRCB )                                                                               \
-    {                                                                                                                           \
+    do {                                                                                                                        \
         if( ( pxCRCB )->uxPriority > uxTopCoRoutineReadyPriority )                                                              \
         {                                                                                                                       \
             uxTopCoRoutineReadyPriority = ( pxCRCB )->uxPriority;                                                               \
         }                                                                                                                       \
         vListInsertEnd( ( List_t * ) &( pxReadyCoRoutineLists[ ( pxCRCB )->uxPriority ] ), &( ( pxCRCB )->xGenericListItem ) ); \
-    }
+    } while( 0 )
 
 /*
  * Utility to ready all the lists used by the scheduler.  This is called
@@ -108,7 +107,12 @@
         BaseType_t xReturn;
         CRCB_t * pxCoRoutine;
 
+        traceENTER_xCoRoutineCreate( pxCoRoutineCode, uxPriority, uxIndex );
+
         /* Allocate the memory that will store the co-routine control block. */
+        /* MISRA Ref 11.5.1 [Malloc memory assignment] */
+        /* More details at: https://github.com/FreeRTOS/FreeRTOS-Kernel/blob/main/MISRA.md#rule-115 */
+        /* coverity[misra_c_2012_rule_11_5_violation] */
         pxCoRoutine = ( CRCB_t * ) pvPortMalloc( sizeof( CRCB_t ) );
 
         if( pxCoRoutine )
@@ -157,6 +161,8 @@
             xReturn = errCOULD_NOT_ALLOCATE_REQUIRED_MEMORY;
         }
 
+        traceRETURN_xCoRoutineCreate( xReturn );
+
         return xReturn;
     }
 /*-----------------------------------------------------------*/
@@ -165,6 +171,8 @@
                                      List_t * pxEventList )
     {
         TickType_t xTimeToWake;
+
+        traceENTER_vCoRoutineAddToDelayedList( xTicksToDelay, pxEventList );
 
         /* Calculate the time to wake - this may overflow but this is
          * not a problem. */
@@ -197,6 +205,8 @@
              * function must be called with interrupts disabled. */
             vListInsert( pxEventList, &( pxCurrentCoRoutine->xEventListItem ) );
         }
+
+        traceRETURN_vCoRoutineAddToDelayedList();
     }
 /*-----------------------------------------------------------*/
 
@@ -284,6 +294,8 @@
 
     void vCoRoutineSchedule( void )
     {
+        traceENTER_vCoRoutineSchedule();
+
         /* Only run a co-routine after prvInitialiseCoRoutineLists() has been
          * called.  prvInitialiseCoRoutineLists() is called automatically when a
          * co-routine is created. */
@@ -314,6 +326,8 @@
             /* Call the co-routine. */
             ( pxCurrentCoRoutine->pxCoRoutineFunction )( pxCurrentCoRoutine, pxCurrentCoRoutine->uxIndex );
         }
+
+        traceRETURN_vCoRoutineSchedule();
     }
 /*-----------------------------------------------------------*/
 
@@ -341,6 +355,8 @@
     {
         CRCB_t * pxUnblockedCRCB;
         BaseType_t xReturn;
+
+        traceENTER_xCoRoutineRemoveFromEventList( pxEventList );
 
         /* This function is called from within an interrupt.  It can only access
          * event lists and the pending ready list.  This function assumes that a
@@ -358,391 +374,9 @@
             xReturn = pdFALSE;
         }
 
+        traceRETURN_xCoRoutineRemoveFromEventList( xReturn );
+
         return xReturn;
     }
 
-#endif /* configUSE_CO_ROUTINES == 0 */
-=======
-/*
- * FreeRTOS Kernel V11.0.1
- * Copyright (C) 2021 Amazon.com, Inc. or its affiliates.  All Rights Reserved.
- *
- * SPDX-License-Identifier: MIT
- *
- * Permission is hereby granted, free of charge, to any person obtaining a copy of
- * this software and associated documentation files (the "Software"), to deal in
- * the Software without restriction, including without limitation the rights to
- * use, copy, modify, merge, publish, distribute, sublicense, and/or sell copies of
- * the Software, and to permit persons to whom the Software is furnished to do so,
- * subject to the following conditions:
- *
- * The above copyright notice and this permission notice shall be included in all
- * copies or substantial portions of the Software.
- *
- * THE SOFTWARE IS PROVIDED "AS IS", WITHOUT WARRANTY OF ANY KIND, EXPRESS OR
- * IMPLIED, INCLUDING BUT NOT LIMITED TO THE WARRANTIES OF MERCHANTABILITY, FITNESS
- * FOR A PARTICULAR PURPOSE AND NONINFRINGEMENT. IN NO EVENT SHALL THE AUTHORS OR
- * COPYRIGHT HOLDERS BE LIABLE FOR ANY CLAIM, DAMAGES OR OTHER LIABILITY, WHETHER
- * IN AN ACTION OF CONTRACT, TORT OR OTHERWISE, ARISING FROM, OUT OF OR IN
- * CONNECTION WITH THE SOFTWARE OR THE USE OR OTHER DEALINGS IN THE SOFTWARE.
- *
- * https://www.FreeRTOS.org
- * https://github.com/FreeRTOS
- *
- */
-
-#include "FreeRTOS.h"
-#include "task.h"
-#include "croutine.h"
-
-/* Remove the whole file is co-routines are not being used. */
-#if ( configUSE_CO_ROUTINES != 0 )
-
-/*
- * Some kernel aware debuggers require data to be viewed to be global, rather
- * than file scope.
- */
-    #ifdef portREMOVE_STATIC_QUALIFIER
-        #define static
-    #endif
-
-
-/* Lists for ready and blocked co-routines. --------------------*/
-    static List_t pxReadyCoRoutineLists[ configMAX_CO_ROUTINE_PRIORITIES ]; /**< Prioritised ready co-routines. */
-    static List_t xDelayedCoRoutineList1;                                   /**< Delayed co-routines. */
-    static List_t xDelayedCoRoutineList2;                                   /**< Delayed co-routines (two lists are used - one for delays that have overflowed the current tick count. */
-    static List_t * pxDelayedCoRoutineList = NULL;                          /**< Points to the delayed co-routine list currently being used. */
-    static List_t * pxOverflowDelayedCoRoutineList = NULL;                  /**< Points to the delayed co-routine list currently being used to hold co-routines that have overflowed the current tick count. */
-    static List_t xPendingReadyCoRoutineList;                               /**< Holds co-routines that have been readied by an external event.  They cannot be added directly to the ready lists as the ready lists cannot be accessed by interrupts. */
-
-/* Other file private variables. --------------------------------*/
-    CRCB_t * pxCurrentCoRoutine = NULL;
-    static UBaseType_t uxTopCoRoutineReadyPriority = 0;
-    static TickType_t xCoRoutineTickCount = 0, xLastTickCount = 0, xPassedTicks = 0;
-
-/* The initial state of the co-routine when it is created. */
-    #define corINITIAL_STATE    ( 0 )
-
-/*
- * Place the co-routine represented by pxCRCB into the appropriate ready queue
- * for the priority.  It is inserted at the end of the list.
- *
- * This macro accesses the co-routine ready lists and therefore must not be
- * used from within an ISR.
- */
-    #define prvAddCoRoutineToReadyQueue( pxCRCB )                                                                               \
-    do {                                                                                                                        \
-        if( ( pxCRCB )->uxPriority > uxTopCoRoutineReadyPriority )                                                              \
-        {                                                                                                                       \
-            uxTopCoRoutineReadyPriority = ( pxCRCB )->uxPriority;                                                               \
-        }                                                                                                                       \
-        vListInsertEnd( ( List_t * ) &( pxReadyCoRoutineLists[ ( pxCRCB )->uxPriority ] ), &( ( pxCRCB )->xGenericListItem ) ); \
-    } while( 0 )
-
-/*
- * Utility to ready all the lists used by the scheduler.  This is called
- * automatically upon the creation of the first co-routine.
- */
-    static void prvInitialiseCoRoutineLists( void );
-
-/*
- * Co-routines that are readied by an interrupt cannot be placed directly into
- * the ready lists (there is no mutual exclusion).  Instead they are placed in
- * in the pending ready list in order that they can later be moved to the ready
- * list by the co-routine scheduler.
- */
-    static void prvCheckPendingReadyList( void );
-
-/*
- * Macro that looks at the list of co-routines that are currently delayed to
- * see if any require waking.
- *
- * Co-routines are stored in the queue in the order of their wake time -
- * meaning once one co-routine has been found whose timer has not expired
- * we need not look any further down the list.
- */
-    static void prvCheckDelayedList( void );
-
-/*-----------------------------------------------------------*/
-
-    BaseType_t xCoRoutineCreate( crCOROUTINE_CODE pxCoRoutineCode,
-                                 UBaseType_t uxPriority,
-                                 UBaseType_t uxIndex )
-    {
-        BaseType_t xReturn;
-        CRCB_t * pxCoRoutine;
-
-        traceENTER_xCoRoutineCreate( pxCoRoutineCode, uxPriority, uxIndex );
-
-        /* Allocate the memory that will store the co-routine control block. */
-        /* MISRA Ref 11.5.1 [Malloc memory assignment] */
-        /* More details at: https://github.com/FreeRTOS/FreeRTOS-Kernel/blob/main/MISRA.md#rule-115 */
-        /* coverity[misra_c_2012_rule_11_5_violation] */
-        pxCoRoutine = ( CRCB_t * ) pvPortMalloc( sizeof( CRCB_t ) );
-
-        if( pxCoRoutine )
-        {
-            /* If pxCurrentCoRoutine is NULL then this is the first co-routine to
-            * be created and the co-routine data structures need initialising. */
-            if( pxCurrentCoRoutine == NULL )
-            {
-                pxCurrentCoRoutine = pxCoRoutine;
-                prvInitialiseCoRoutineLists();
-            }
-
-            /* Check the priority is within limits. */
-            if( uxPriority >= configMAX_CO_ROUTINE_PRIORITIES )
-            {
-                uxPriority = configMAX_CO_ROUTINE_PRIORITIES - 1;
-            }
-
-            /* Fill out the co-routine control block from the function parameters. */
-            pxCoRoutine->uxState = corINITIAL_STATE;
-            pxCoRoutine->uxPriority = uxPriority;
-            pxCoRoutine->uxIndex = uxIndex;
-            pxCoRoutine->pxCoRoutineFunction = pxCoRoutineCode;
-
-            /* Initialise all the other co-routine control block parameters. */
-            vListInitialiseItem( &( pxCoRoutine->xGenericListItem ) );
-            vListInitialiseItem( &( pxCoRoutine->xEventListItem ) );
-
-            /* Set the co-routine control block as a link back from the ListItem_t.
-             * This is so we can get back to the containing CRCB from a generic item
-             * in a list. */
-            listSET_LIST_ITEM_OWNER( &( pxCoRoutine->xGenericListItem ), pxCoRoutine );
-            listSET_LIST_ITEM_OWNER( &( pxCoRoutine->xEventListItem ), pxCoRoutine );
-
-            /* Event lists are always in priority order. */
-            listSET_LIST_ITEM_VALUE( &( pxCoRoutine->xEventListItem ), ( ( TickType_t ) configMAX_CO_ROUTINE_PRIORITIES - ( TickType_t ) uxPriority ) );
-
-            /* Now the co-routine has been initialised it can be added to the ready
-             * list at the correct priority. */
-            prvAddCoRoutineToReadyQueue( pxCoRoutine );
-
-            xReturn = pdPASS;
-        }
-        else
-        {
-            xReturn = errCOULD_NOT_ALLOCATE_REQUIRED_MEMORY;
-        }
-
-        traceRETURN_xCoRoutineCreate( xReturn );
-
-        return xReturn;
-    }
-/*-----------------------------------------------------------*/
-
-    void vCoRoutineAddToDelayedList( TickType_t xTicksToDelay,
-                                     List_t * pxEventList )
-    {
-        TickType_t xTimeToWake;
-
-        traceENTER_vCoRoutineAddToDelayedList( xTicksToDelay, pxEventList );
-
-        /* Calculate the time to wake - this may overflow but this is
-         * not a problem. */
-        xTimeToWake = xCoRoutineTickCount + xTicksToDelay;
-
-        /* We must remove ourselves from the ready list before adding
-         * ourselves to the blocked list as the same list item is used for
-         * both lists. */
-        ( void ) uxListRemove( ( ListItem_t * ) &( pxCurrentCoRoutine->xGenericListItem ) );
-
-        /* The list item will be inserted in wake time order. */
-        listSET_LIST_ITEM_VALUE( &( pxCurrentCoRoutine->xGenericListItem ), xTimeToWake );
-
-        if( xTimeToWake < xCoRoutineTickCount )
-        {
-            /* Wake time has overflowed.  Place this item in the
-             * overflow list. */
-            vListInsert( ( List_t * ) pxOverflowDelayedCoRoutineList, ( ListItem_t * ) &( pxCurrentCoRoutine->xGenericListItem ) );
-        }
-        else
-        {
-            /* The wake time has not overflowed, so we can use the
-             * current block list. */
-            vListInsert( ( List_t * ) pxDelayedCoRoutineList, ( ListItem_t * ) &( pxCurrentCoRoutine->xGenericListItem ) );
-        }
-
-        if( pxEventList )
-        {
-            /* Also add the co-routine to an event list.  If this is done then the
-             * function must be called with interrupts disabled. */
-            vListInsert( pxEventList, &( pxCurrentCoRoutine->xEventListItem ) );
-        }
-
-        traceRETURN_vCoRoutineAddToDelayedList();
-    }
-/*-----------------------------------------------------------*/
-
-    static void prvCheckPendingReadyList( void )
-    {
-        /* Are there any co-routines waiting to get moved to the ready list?  These
-         * are co-routines that have been readied by an ISR.  The ISR cannot access
-         * the ready lists itself. */
-        while( listLIST_IS_EMPTY( &xPendingReadyCoRoutineList ) == pdFALSE )
-        {
-            CRCB_t * pxUnblockedCRCB;
-
-            /* The pending ready list can be accessed by an ISR. */
-            portDISABLE_INTERRUPTS();
-            {
-                pxUnblockedCRCB = ( CRCB_t * ) listGET_OWNER_OF_HEAD_ENTRY( ( &xPendingReadyCoRoutineList ) );
-                ( void ) uxListRemove( &( pxUnblockedCRCB->xEventListItem ) );
-            }
-            portENABLE_INTERRUPTS();
-
-            ( void ) uxListRemove( &( pxUnblockedCRCB->xGenericListItem ) );
-            prvAddCoRoutineToReadyQueue( pxUnblockedCRCB );
-        }
-    }
-/*-----------------------------------------------------------*/
-
-    static void prvCheckDelayedList( void )
-    {
-        CRCB_t * pxCRCB;
-
-        xPassedTicks = xTaskGetTickCount() - xLastTickCount;
-
-        while( xPassedTicks )
-        {
-            xCoRoutineTickCount++;
-            xPassedTicks--;
-
-            /* If the tick count has overflowed we need to swap the ready lists. */
-            if( xCoRoutineTickCount == 0 )
-            {
-                List_t * pxTemp;
-
-                /* Tick count has overflowed so we need to swap the delay lists.  If there are
-                 * any items in pxDelayedCoRoutineList here then there is an error! */
-                pxTemp = pxDelayedCoRoutineList;
-                pxDelayedCoRoutineList = pxOverflowDelayedCoRoutineList;
-                pxOverflowDelayedCoRoutineList = pxTemp;
-            }
-
-            /* See if this tick has made a timeout expire. */
-            while( listLIST_IS_EMPTY( pxDelayedCoRoutineList ) == pdFALSE )
-            {
-                pxCRCB = ( CRCB_t * ) listGET_OWNER_OF_HEAD_ENTRY( pxDelayedCoRoutineList );
-
-                if( xCoRoutineTickCount < listGET_LIST_ITEM_VALUE( &( pxCRCB->xGenericListItem ) ) )
-                {
-                    /* Timeout not yet expired. */
-                    break;
-                }
-
-                portDISABLE_INTERRUPTS();
-                {
-                    /* The event could have occurred just before this critical
-                     *  section.  If this is the case then the generic list item will
-                     *  have been moved to the pending ready list and the following
-                     *  line is still valid.  Also the pvContainer parameter will have
-                     *  been set to NULL so the following lines are also valid. */
-                    ( void ) uxListRemove( &( pxCRCB->xGenericListItem ) );
-
-                    /* Is the co-routine waiting on an event also? */
-                    if( pxCRCB->xEventListItem.pxContainer )
-                    {
-                        ( void ) uxListRemove( &( pxCRCB->xEventListItem ) );
-                    }
-                }
-                portENABLE_INTERRUPTS();
-
-                prvAddCoRoutineToReadyQueue( pxCRCB );
-            }
-        }
-
-        xLastTickCount = xCoRoutineTickCount;
-    }
-/*-----------------------------------------------------------*/
-
-    void vCoRoutineSchedule( void )
-    {
-        traceENTER_vCoRoutineSchedule();
-
-        /* Only run a co-routine after prvInitialiseCoRoutineLists() has been
-         * called.  prvInitialiseCoRoutineLists() is called automatically when a
-         * co-routine is created. */
-        if( pxDelayedCoRoutineList != NULL )
-        {
-            /* See if any co-routines readied by events need moving to the ready lists. */
-            prvCheckPendingReadyList();
-
-            /* See if any delayed co-routines have timed out. */
-            prvCheckDelayedList();
-
-            /* Find the highest priority queue that contains ready co-routines. */
-            while( listLIST_IS_EMPTY( &( pxReadyCoRoutineLists[ uxTopCoRoutineReadyPriority ] ) ) )
-            {
-                if( uxTopCoRoutineReadyPriority == 0 )
-                {
-                    /* No more co-routines to check. */
-                    return;
-                }
-
-                --uxTopCoRoutineReadyPriority;
-            }
-
-            /* listGET_OWNER_OF_NEXT_ENTRY walks through the list, so the co-routines
-             * of the same priority get an equal share of the processor time. */
-            listGET_OWNER_OF_NEXT_ENTRY( pxCurrentCoRoutine, &( pxReadyCoRoutineLists[ uxTopCoRoutineReadyPriority ] ) );
-
-            /* Call the co-routine. */
-            ( pxCurrentCoRoutine->pxCoRoutineFunction )( pxCurrentCoRoutine, pxCurrentCoRoutine->uxIndex );
-        }
-
-        traceRETURN_vCoRoutineSchedule();
-    }
-/*-----------------------------------------------------------*/
-
-    static void prvInitialiseCoRoutineLists( void )
-    {
-        UBaseType_t uxPriority;
-
-        for( uxPriority = 0; uxPriority < configMAX_CO_ROUTINE_PRIORITIES; uxPriority++ )
-        {
-            vListInitialise( ( List_t * ) &( pxReadyCoRoutineLists[ uxPriority ] ) );
-        }
-
-        vListInitialise( ( List_t * ) &xDelayedCoRoutineList1 );
-        vListInitialise( ( List_t * ) &xDelayedCoRoutineList2 );
-        vListInitialise( ( List_t * ) &xPendingReadyCoRoutineList );
-
-        /* Start with pxDelayedCoRoutineList using list1 and the
-         * pxOverflowDelayedCoRoutineList using list2. */
-        pxDelayedCoRoutineList = &xDelayedCoRoutineList1;
-        pxOverflowDelayedCoRoutineList = &xDelayedCoRoutineList2;
-    }
-/*-----------------------------------------------------------*/
-
-    BaseType_t xCoRoutineRemoveFromEventList( const List_t * pxEventList )
-    {
-        CRCB_t * pxUnblockedCRCB;
-        BaseType_t xReturn;
-
-        traceENTER_xCoRoutineRemoveFromEventList( pxEventList );
-
-        /* This function is called from within an interrupt.  It can only access
-         * event lists and the pending ready list.  This function assumes that a
-         * check has already been made to ensure pxEventList is not empty. */
-        pxUnblockedCRCB = ( CRCB_t * ) listGET_OWNER_OF_HEAD_ENTRY( pxEventList );
-        ( void ) uxListRemove( &( pxUnblockedCRCB->xEventListItem ) );
-        vListInsertEnd( ( List_t * ) &( xPendingReadyCoRoutineList ), &( pxUnblockedCRCB->xEventListItem ) );
-
-        if( pxUnblockedCRCB->uxPriority >= pxCurrentCoRoutine->uxPriority )
-        {
-            xReturn = pdTRUE;
-        }
-        else
-        {
-            xReturn = pdFALSE;
-        }
-
-        traceRETURN_xCoRoutineRemoveFromEventList( xReturn );
-
-        return xReturn;
-    }
-
-#endif /* configUSE_CO_ROUTINES == 0 */
->>>>>>> 41c54abf
+#endif /* configUSE_CO_ROUTINES == 0 */