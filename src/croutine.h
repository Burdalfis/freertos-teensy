<<<<<<< HEAD
/*
 * FreeRTOS Kernel V10.5.1
 * Copyright (C) 2021 Amazon.com, Inc. or its affiliates.  All Rights Reserved.
 *
 * SPDX-License-Identifier: MIT
 *
 * Permission is hereby granted, free of charge, to any person obtaining a copy of
 * this software and associated documentation files (the "Software"), to deal in
 * the Software without restriction, including without limitation the rights to
 * use, copy, modify, merge, publish, distribute, sublicense, and/or sell copies of
 * the Software, and to permit persons to whom the Software is furnished to do so,
 * subject to the following conditions:
 *
 * The above copyright notice and this permission notice shall be included in all
 * copies or substantial portions of the Software.
 *
 * THE SOFTWARE IS PROVIDED "AS IS", WITHOUT WARRANTY OF ANY KIND, EXPRESS OR
 * IMPLIED, INCLUDING BUT NOT LIMITED TO THE WARRANTIES OF MERCHANTABILITY, FITNESS
 * FOR A PARTICULAR PURPOSE AND NONINFRINGEMENT. IN NO EVENT SHALL THE AUTHORS OR
 * COPYRIGHT HOLDERS BE LIABLE FOR ANY CLAIM, DAMAGES OR OTHER LIABILITY, WHETHER
 * IN AN ACTION OF CONTRACT, TORT OR OTHERWISE, ARISING FROM, OUT OF OR IN
 * CONNECTION WITH THE SOFTWARE OR THE USE OR OTHER DEALINGS IN THE SOFTWARE.
 *
 * https://www.FreeRTOS.org
 * https://github.com/FreeRTOS
 *
 */

#ifndef CO_ROUTINE_H
#define CO_ROUTINE_H

#ifndef INC_FREERTOS_H
    #error "include FreeRTOS.h must appear in source files before include croutine.h"
#endif

#include "list.h"

/* *INDENT-OFF* */
#ifdef __cplusplus
    extern "C" {
#endif
/* *INDENT-ON* */

/* Used to hide the implementation of the co-routine control block.  The
 * control block structure however has to be included in the header due to
 * the macro implementation of the co-routine functionality. */
typedef void * CoRoutineHandle_t;

/* Defines the prototype to which co-routine functions must conform. */
typedef void (* crCOROUTINE_CODE)( CoRoutineHandle_t,
                                   UBaseType_t );

typedef struct corCoRoutineControlBlock
{
    crCOROUTINE_CODE pxCoRoutineFunction;
    ListItem_t xGenericListItem; /*< List item used to place the CRCB in ready and blocked queues. */
    ListItem_t xEventListItem;   /*< List item used to place the CRCB in event lists. */
    UBaseType_t uxPriority;      /*< The priority of the co-routine in relation to other co-routines. */
    UBaseType_t uxIndex;         /*< Used to distinguish between co-routines when multiple co-routines use the same co-routine function. */
    uint16_t uxState;            /*< Used internally by the co-routine implementation. */
} CRCB_t;                        /* Co-routine control block.  Note must be identical in size down to uxPriority with TCB_t. */

/**
 * croutine. h
 * @code{c}
 * BaseType_t xCoRoutineCreate(
 *                               crCOROUTINE_CODE pxCoRoutineCode,
 *                               UBaseType_t uxPriority,
 *                               UBaseType_t uxIndex
 *                             );
 * @endcode
 *
 * Create a new co-routine and add it to the list of co-routines that are
 * ready to run.
 *
 * @param pxCoRoutineCode Pointer to the co-routine function.  Co-routine
 * functions require special syntax - see the co-routine section of the WEB
 * documentation for more information.
 *
 * @param uxPriority The priority with respect to other co-routines at which
 *  the co-routine will run.
 *
 * @param uxIndex Used to distinguish between different co-routines that
 * execute the same function.  See the example below and the co-routine section
 * of the WEB documentation for further information.
 *
 * @return pdPASS if the co-routine was successfully created and added to a ready
 * list, otherwise an error code defined with ProjDefs.h.
 *
 * Example usage:
 * @code{c}
 * // Co-routine to be created.
 * void vFlashCoRoutine( CoRoutineHandle_t xHandle, UBaseType_t uxIndex )
 * {
 * // Variables in co-routines must be declared static if they must maintain value across a blocking call.
 * // This may not be necessary for const variables.
 * static const char cLedToFlash[ 2 ] = { 5, 6 };
 * static const TickType_t uxFlashRates[ 2 ] = { 200, 400 };
 *
 *   // Must start every co-routine with a call to crSTART();
 *   crSTART( xHandle );
 *
 *   for( ;; )
 *   {
 *       // This co-routine just delays for a fixed period, then toggles
 *       // an LED.  Two co-routines are created using this function, so
 *       // the uxIndex parameter is used to tell the co-routine which
 *       // LED to flash and how int32_t to delay.  This assumes xQueue has
 *       // already been created.
 *       vParTestToggleLED( cLedToFlash[ uxIndex ] );
 *       crDELAY( xHandle, uxFlashRates[ uxIndex ] );
 *   }
 *
 *   // Must end every co-routine with a call to crEND();
 *   crEND();
 * }
 *
 * // Function that creates two co-routines.
 * void vOtherFunction( void )
 * {
 * uint8_t ucParameterToPass;
 * TaskHandle_t xHandle;
 *
 *   // Create two co-routines at priority 0.  The first is given index 0
 *   // so (from the code above) toggles LED 5 every 200 ticks.  The second
 *   // is given index 1 so toggles LED 6 every 400 ticks.
 *   for( uxIndex = 0; uxIndex < 2; uxIndex++ )
 *   {
 *       xCoRoutineCreate( vFlashCoRoutine, 0, uxIndex );
 *   }
 * }
 * @endcode
 * \defgroup xCoRoutineCreate xCoRoutineCreate
 * \ingroup Tasks
 */
BaseType_t xCoRoutineCreate( crCOROUTINE_CODE pxCoRoutineCode,
                             UBaseType_t uxPriority,
                             UBaseType_t uxIndex );


/**
 * croutine. h
 * @code{c}
 * void vCoRoutineSchedule( void );
 * @endcode
 *
 * Run a co-routine.
 *
 * vCoRoutineSchedule() executes the highest priority co-routine that is able
 * to run.  The co-routine will execute until it either blocks, yields or is
 * preempted by a task.  Co-routines execute cooperatively so one
 * co-routine cannot be preempted by another, but can be preempted by a task.
 *
 * If an application comprises of both tasks and co-routines then
 * vCoRoutineSchedule should be called from the idle task (in an idle task
 * hook).
 *
 * Example usage:
 * @code{c}
 * // This idle task hook will schedule a co-routine each time it is called.
 * // The rest of the idle task will execute between co-routine calls.
 * void vApplicationIdleHook( void )
 * {
 *  vCoRoutineSchedule();
 * }
 *
 * // Alternatively, if you do not require any other part of the idle task to
 * // execute, the idle task hook can call vCoRoutineSchedule() within an
 * // infinite loop.
 * void vApplicationIdleHook( void )
 * {
 *  for( ;; )
 *  {
 *      vCoRoutineSchedule();
 *  }
 * }
 * @endcode
 * \defgroup vCoRoutineSchedule vCoRoutineSchedule
 * \ingroup Tasks
 */
void vCoRoutineSchedule( void );

/**
 * croutine. h
 * @code{c}
 * crSTART( CoRoutineHandle_t xHandle );
 * @endcode
 *
 * This macro MUST always be called at the start of a co-routine function.
 *
 * Example usage:
 * @code{c}
 * // Co-routine to be created.
 * void vACoRoutine( CoRoutineHandle_t xHandle, UBaseType_t uxIndex )
 * {
 * // Variables in co-routines must be declared static if they must maintain value across a blocking call.
 * static int32_t ulAVariable;
 *
 *   // Must start every co-routine with a call to crSTART();
 *   crSTART( xHandle );
 *
 *   for( ;; )
 *   {
 *        // Co-routine functionality goes here.
 *   }
 *
 *   // Must end every co-routine with a call to crEND();
 *   crEND();
 * }
 * @endcode
 * \defgroup crSTART crSTART
 * \ingroup Tasks
 */
#define crSTART( pxCRCB )                            \
    switch( ( ( CRCB_t * ) ( pxCRCB ) )->uxState ) { \
        case 0:

/**
 * croutine. h
 * @code{c}
 * crEND();
 * @endcode
 *
 * This macro MUST always be called at the end of a co-routine function.
 *
 * Example usage:
 * @code{c}
 * // Co-routine to be created.
 * void vACoRoutine( CoRoutineHandle_t xHandle, UBaseType_t uxIndex )
 * {
 * // Variables in co-routines must be declared static if they must maintain value across a blocking call.
 * static int32_t ulAVariable;
 *
 *   // Must start every co-routine with a call to crSTART();
 *   crSTART( xHandle );
 *
 *   for( ;; )
 *   {
 *        // Co-routine functionality goes here.
 *   }
 *
 *   // Must end every co-routine with a call to crEND();
 *   crEND();
 * }
 * @endcode
 * \defgroup crSTART crSTART
 * \ingroup Tasks
 */
#define crEND()    }

/*
 * These macros are intended for internal use by the co-routine implementation
 * only.  The macros should not be used directly by application writers.
 */
#define crSET_STATE0( xHandle )                                       \
    ( ( CRCB_t * ) ( xHandle ) )->uxState = ( __LINE__ * 2 ); return; \
    case ( __LINE__ * 2 ):
#define crSET_STATE1( xHandle )                                               \
    ( ( CRCB_t * ) ( xHandle ) )->uxState = ( ( __LINE__ * 2 ) + 1 ); return; \
    case ( ( __LINE__ * 2 ) + 1 ):

/**
 * croutine. h
 * @code{c}
 * crDELAY( CoRoutineHandle_t xHandle, TickType_t xTicksToDelay );
 * @endcode
 *
 * Delay a co-routine for a fixed period of time.
 *
 * crDELAY can only be called from the co-routine function itself - not
 * from within a function called by the co-routine function.  This is because
 * co-routines do not maintain their own stack.
 *
 * @param xHandle The handle of the co-routine to delay.  This is the xHandle
 * parameter of the co-routine function.
 *
 * @param xTickToDelay The number of ticks that the co-routine should delay
 * for.  The actual amount of time this equates to is defined by
 * configTICK_RATE_HZ (set in FreeRTOSConfig.h).  The constant portTICK_PERIOD_MS
 * can be used to convert ticks to milliseconds.
 *
 * Example usage:
 * @code{c}
 * // Co-routine to be created.
 * void vACoRoutine( CoRoutineHandle_t xHandle, UBaseType_t uxIndex )
 * {
 * // Variables in co-routines must be declared static if they must maintain value across a blocking call.
 * // This may not be necessary for const variables.
 * // We are to delay for 200ms.
 * static const xTickType xDelayTime = 200 / portTICK_PERIOD_MS;
 *
 *   // Must start every co-routine with a call to crSTART();
 *   crSTART( xHandle );
 *
 *   for( ;; )
 *   {
 *      // Delay for 200ms.
 *      crDELAY( xHandle, xDelayTime );
 *
 *      // Do something here.
 *   }
 *
 *   // Must end every co-routine with a call to crEND();
 *   crEND();
 * }
 * @endcode
 * \defgroup crDELAY crDELAY
 * \ingroup Tasks
 */
#define crDELAY( xHandle, xTicksToDelay )                      \
    if( ( xTicksToDelay ) > 0 )                                \
    {                                                          \
        vCoRoutineAddToDelayedList( ( xTicksToDelay ), NULL ); \
    }                                                          \
    crSET_STATE0( ( xHandle ) );

/**
 * @code{c}
 * crQUEUE_SEND(
 *                CoRoutineHandle_t xHandle,
 *                QueueHandle_t pxQueue,
 *                void *pvItemToQueue,
 *                TickType_t xTicksToWait,
 *                BaseType_t *pxResult
 *           )
 * @endcode
 *
 * The macro's crQUEUE_SEND() and crQUEUE_RECEIVE() are the co-routine
 * equivalent to the xQueueSend() and xQueueReceive() functions used by tasks.
 *
 * crQUEUE_SEND and crQUEUE_RECEIVE can only be used from a co-routine whereas
 * xQueueSend() and xQueueReceive() can only be used from tasks.
 *
 * crQUEUE_SEND can only be called from the co-routine function itself - not
 * from within a function called by the co-routine function.  This is because
 * co-routines do not maintain their own stack.
 *
 * See the co-routine section of the WEB documentation for information on
 * passing data between tasks and co-routines and between ISR's and
 * co-routines.
 *
 * @param xHandle The handle of the calling co-routine.  This is the xHandle
 * parameter of the co-routine function.
 *
 * @param pxQueue The handle of the queue on which the data will be posted.
 * The handle is obtained as the return value when the queue is created using
 * the xQueueCreate() API function.
 *
 * @param pvItemToQueue A pointer to the data being posted onto the queue.
 * The number of bytes of each queued item is specified when the queue is
 * created.  This number of bytes is copied from pvItemToQueue into the queue
 * itself.
 *
 * @param xTickToDelay The number of ticks that the co-routine should block
 * to wait for space to become available on the queue, should space not be
 * available immediately. The actual amount of time this equates to is defined
 * by configTICK_RATE_HZ (set in FreeRTOSConfig.h).  The constant
 * portTICK_PERIOD_MS can be used to convert ticks to milliseconds (see example
 * below).
 *
 * @param pxResult The variable pointed to by pxResult will be set to pdPASS if
 * data was successfully posted onto the queue, otherwise it will be set to an
 * error defined within ProjDefs.h.
 *
 * Example usage:
 * @code{c}
 * // Co-routine function that blocks for a fixed period then posts a number onto
 * // a queue.
 * static void prvCoRoutineFlashTask( CoRoutineHandle_t xHandle, UBaseType_t uxIndex )
 * {
 * // Variables in co-routines must be declared static if they must maintain value across a blocking call.
 * static BaseType_t xNumberToPost = 0;
 * static BaseType_t xResult;
 *
 *  // Co-routines must begin with a call to crSTART().
 *  crSTART( xHandle );
 *
 *  for( ;; )
 *  {
 *      // This assumes the queue has already been created.
 *      crQUEUE_SEND( xHandle, xCoRoutineQueue, &xNumberToPost, NO_DELAY, &xResult );
 *
 *      if( xResult != pdPASS )
 *      {
 *          // The message was not posted!
 *      }
 *
 *      // Increment the number to be posted onto the queue.
 *      xNumberToPost++;
 *
 *      // Delay for 100 ticks.
 *      crDELAY( xHandle, 100 );
 *  }
 *
 *  // Co-routines must end with a call to crEND().
 *  crEND();
 * }
 * @endcode
 * \defgroup crQUEUE_SEND crQUEUE_SEND
 * \ingroup Tasks
 */
#define crQUEUE_SEND( xHandle, pxQueue, pvItemToQueue, xTicksToWait, pxResult )           \
    {                                                                                     \
        *( pxResult ) = xQueueCRSend( ( pxQueue ), ( pvItemToQueue ), ( xTicksToWait ) ); \
        if( *( pxResult ) == errQUEUE_BLOCKED )                                           \
        {                                                                                 \
            crSET_STATE0( ( xHandle ) );                                                  \
            *pxResult = xQueueCRSend( ( pxQueue ), ( pvItemToQueue ), 0 );                \
        }                                                                                 \
        if( *pxResult == errQUEUE_YIELD )                                                 \
        {                                                                                 \
            crSET_STATE1( ( xHandle ) );                                                  \
            *pxResult = pdPASS;                                                           \
        }                                                                                 \
    }

/**
 * croutine. h
 * @code{c}
 * crQUEUE_RECEIVE(
 *                   CoRoutineHandle_t xHandle,
 *                   QueueHandle_t pxQueue,
 *                   void *pvBuffer,
 *                   TickType_t xTicksToWait,
 *                   BaseType_t *pxResult
 *               )
 * @endcode
 *
 * The macro's crQUEUE_SEND() and crQUEUE_RECEIVE() are the co-routine
 * equivalent to the xQueueSend() and xQueueReceive() functions used by tasks.
 *
 * crQUEUE_SEND and crQUEUE_RECEIVE can only be used from a co-routine whereas
 * xQueueSend() and xQueueReceive() can only be used from tasks.
 *
 * crQUEUE_RECEIVE can only be called from the co-routine function itself - not
 * from within a function called by the co-routine function.  This is because
 * co-routines do not maintain their own stack.
 *
 * See the co-routine section of the WEB documentation for information on
 * passing data between tasks and co-routines and between ISR's and
 * co-routines.
 *
 * @param xHandle The handle of the calling co-routine.  This is the xHandle
 * parameter of the co-routine function.
 *
 * @param pxQueue The handle of the queue from which the data will be received.
 * The handle is obtained as the return value when the queue is created using
 * the xQueueCreate() API function.
 *
 * @param pvBuffer The buffer into which the received item is to be copied.
 * The number of bytes of each queued item is specified when the queue is
 * created.  This number of bytes is copied into pvBuffer.
 *
 * @param xTickToDelay The number of ticks that the co-routine should block
 * to wait for data to become available from the queue, should data not be
 * available immediately. The actual amount of time this equates to is defined
 * by configTICK_RATE_HZ (set in FreeRTOSConfig.h).  The constant
 * portTICK_PERIOD_MS can be used to convert ticks to milliseconds (see the
 * crQUEUE_SEND example).
 *
 * @param pxResult The variable pointed to by pxResult will be set to pdPASS if
 * data was successfully retrieved from the queue, otherwise it will be set to
 * an error code as defined within ProjDefs.h.
 *
 * Example usage:
 * @code{c}
 * // A co-routine receives the number of an LED to flash from a queue.  It
 * // blocks on the queue until the number is received.
 * static void prvCoRoutineFlashWorkTask( CoRoutineHandle_t xHandle, UBaseType_t uxIndex )
 * {
 * // Variables in co-routines must be declared static if they must maintain value across a blocking call.
 * static BaseType_t xResult;
 * static UBaseType_t uxLEDToFlash;
 *
 *  // All co-routines must start with a call to crSTART().
 *  crSTART( xHandle );
 *
 *  for( ;; )
 *  {
 *      // Wait for data to become available on the queue.
 *      crQUEUE_RECEIVE( xHandle, xCoRoutineQueue, &uxLEDToFlash, portMAX_DELAY, &xResult );
 *
 *      if( xResult == pdPASS )
 *      {
 *          // We received the LED to flash - flash it!
 *          vParTestToggleLED( uxLEDToFlash );
 *      }
 *  }
 *
 *  crEND();
 * }
 * @endcode
 * \defgroup crQUEUE_RECEIVE crQUEUE_RECEIVE
 * \ingroup Tasks
 */
#define crQUEUE_RECEIVE( xHandle, pxQueue, pvBuffer, xTicksToWait, pxResult )           \
    {                                                                                   \
        *( pxResult ) = xQueueCRReceive( ( pxQueue ), ( pvBuffer ), ( xTicksToWait ) ); \
        if( *( pxResult ) == errQUEUE_BLOCKED )                                         \
        {                                                                               \
            crSET_STATE0( ( xHandle ) );                                                \
            *( pxResult ) = xQueueCRReceive( ( pxQueue ), ( pvBuffer ), 0 );            \
        }                                                                               \
        if( *( pxResult ) == errQUEUE_YIELD )                                           \
        {                                                                               \
            crSET_STATE1( ( xHandle ) );                                                \
            *( pxResult ) = pdPASS;                                                     \
        }                                                                               \
    }

/**
 * croutine. h
 * @code{c}
 * crQUEUE_SEND_FROM_ISR(
 *                          QueueHandle_t pxQueue,
 *                          void *pvItemToQueue,
 *                          BaseType_t xCoRoutinePreviouslyWoken
 *                     )
 * @endcode
 *
 * The macro's crQUEUE_SEND_FROM_ISR() and crQUEUE_RECEIVE_FROM_ISR() are the
 * co-routine equivalent to the xQueueSendFromISR() and xQueueReceiveFromISR()
 * functions used by tasks.
 *
 * crQUEUE_SEND_FROM_ISR() and crQUEUE_RECEIVE_FROM_ISR() can only be used to
 * pass data between a co-routine and and ISR, whereas xQueueSendFromISR() and
 * xQueueReceiveFromISR() can only be used to pass data between a task and and
 * ISR.
 *
 * crQUEUE_SEND_FROM_ISR can only be called from an ISR to send data to a queue
 * that is being used from within a co-routine.
 *
 * See the co-routine section of the WEB documentation for information on
 * passing data between tasks and co-routines and between ISR's and
 * co-routines.
 *
 * @param xQueue The handle to the queue on which the item is to be posted.
 *
 * @param pvItemToQueue A pointer to the item that is to be placed on the
 * queue.  The size of the items the queue will hold was defined when the
 * queue was created, so this many bytes will be copied from pvItemToQueue
 * into the queue storage area.
 *
 * @param xCoRoutinePreviouslyWoken This is included so an ISR can post onto
 * the same queue multiple times from a single interrupt.  The first call
 * should always pass in pdFALSE.  Subsequent calls should pass in
 * the value returned from the previous call.
 *
 * @return pdTRUE if a co-routine was woken by posting onto the queue.  This is
 * used by the ISR to determine if a context switch may be required following
 * the ISR.
 *
 * Example usage:
 * @code{c}
 * // A co-routine that blocks on a queue waiting for characters to be received.
 * static void vReceivingCoRoutine( CoRoutineHandle_t xHandle, UBaseType_t uxIndex )
 * {
 * char cRxedChar;
 * BaseType_t xResult;
 *
 *   // All co-routines must start with a call to crSTART().
 *   crSTART( xHandle );
 *
 *   for( ;; )
 *   {
 *       // Wait for data to become available on the queue.  This assumes the
 *       // queue xCommsRxQueue has already been created!
 *       crQUEUE_RECEIVE( xHandle, xCommsRxQueue, &uxLEDToFlash, portMAX_DELAY, &xResult );
 *
 *       // Was a character received?
 *       if( xResult == pdPASS )
 *       {
 *           // Process the character here.
 *       }
 *   }
 *
 *   // All co-routines must end with a call to crEND().
 *   crEND();
 * }
 *
 * // An ISR that uses a queue to send characters received on a serial port to
 * // a co-routine.
 * void vUART_ISR( void )
 * {
 * char cRxedChar;
 * BaseType_t xCRWokenByPost = pdFALSE;
 *
 *   // We loop around reading characters until there are none left in the UART.
 *   while( UART_RX_REG_NOT_EMPTY() )
 *   {
 *       // Obtain the character from the UART.
 *       cRxedChar = UART_RX_REG;
 *
 *       // Post the character onto a queue.  xCRWokenByPost will be pdFALSE
 *       // the first time around the loop.  If the post causes a co-routine
 *       // to be woken (unblocked) then xCRWokenByPost will be set to pdTRUE.
 *       // In this manner we can ensure that if more than one co-routine is
 *       // blocked on the queue only one is woken by this ISR no matter how
 *       // many characters are posted to the queue.
 *       xCRWokenByPost = crQUEUE_SEND_FROM_ISR( xCommsRxQueue, &cRxedChar, xCRWokenByPost );
 *   }
 * }
 * @endcode
 * \defgroup crQUEUE_SEND_FROM_ISR crQUEUE_SEND_FROM_ISR
 * \ingroup Tasks
 */
#define crQUEUE_SEND_FROM_ISR( pxQueue, pvItemToQueue, xCoRoutinePreviouslyWoken ) \
    xQueueCRSendFromISR( ( pxQueue ), ( pvItemToQueue ), ( xCoRoutinePreviouslyWoken ) )


/**
 * croutine. h
 * @code{c}
 * crQUEUE_SEND_FROM_ISR(
 *                          QueueHandle_t pxQueue,
 *                          void *pvBuffer,
 *                          BaseType_t * pxCoRoutineWoken
 *                     )
 * @endcode
 *
 * The macro's crQUEUE_SEND_FROM_ISR() and crQUEUE_RECEIVE_FROM_ISR() are the
 * co-routine equivalent to the xQueueSendFromISR() and xQueueReceiveFromISR()
 * functions used by tasks.
 *
 * crQUEUE_SEND_FROM_ISR() and crQUEUE_RECEIVE_FROM_ISR() can only be used to
 * pass data between a co-routine and and ISR, whereas xQueueSendFromISR() and
 * xQueueReceiveFromISR() can only be used to pass data between a task and and
 * ISR.
 *
 * crQUEUE_RECEIVE_FROM_ISR can only be called from an ISR to receive data
 * from a queue that is being used from within a co-routine (a co-routine
 * posted to the queue).
 *
 * See the co-routine section of the WEB documentation for information on
 * passing data between tasks and co-routines and between ISR's and
 * co-routines.
 *
 * @param xQueue The handle to the queue on which the item is to be posted.
 *
 * @param pvBuffer A pointer to a buffer into which the received item will be
 * placed.  The size of the items the queue will hold was defined when the
 * queue was created, so this many bytes will be copied from the queue into
 * pvBuffer.
 *
 * @param pxCoRoutineWoken A co-routine may be blocked waiting for space to become
 * available on the queue.  If crQUEUE_RECEIVE_FROM_ISR causes such a
 * co-routine to unblock *pxCoRoutineWoken will get set to pdTRUE, otherwise
 * *pxCoRoutineWoken will remain unchanged.
 *
 * @return pdTRUE an item was successfully received from the queue, otherwise
 * pdFALSE.
 *
 * Example usage:
 * @code{c}
 * // A co-routine that posts a character to a queue then blocks for a fixed
 * // period.  The character is incremented each time.
 * static void vSendingCoRoutine( CoRoutineHandle_t xHandle, UBaseType_t uxIndex )
 * {
 * // cChar holds its value while this co-routine is blocked and must therefore
 * // be declared static.
 * static char cCharToTx = 'a';
 * BaseType_t xResult;
 *
 *   // All co-routines must start with a call to crSTART().
 *   crSTART( xHandle );
 *
 *   for( ;; )
 *   {
 *       // Send the next character to the queue.
 *       crQUEUE_SEND( xHandle, xCoRoutineQueue, &cCharToTx, NO_DELAY, &xResult );
 *
 *       if( xResult == pdPASS )
 *       {
 *           // The character was successfully posted to the queue.
 *       }
 *       else
 *       {
 *          // Could not post the character to the queue.
 *       }
 *
 *       // Enable the UART Tx interrupt to cause an interrupt in this
 *       // hypothetical UART.  The interrupt will obtain the character
 *       // from the queue and send it.
 *       ENABLE_RX_INTERRUPT();
 *
 *       // Increment to the next character then block for a fixed period.
 *       // cCharToTx will maintain its value across the delay as it is
 *       // declared static.
 *       cCharToTx++;
 *       if( cCharToTx > 'x' )
 *       {
 *          cCharToTx = 'a';
 *       }
 *       crDELAY( 100 );
 *   }
 *
 *   // All co-routines must end with a call to crEND().
 *   crEND();
 * }
 *
 * // An ISR that uses a queue to receive characters to send on a UART.
 * void vUART_ISR( void )
 * {
 * char cCharToTx;
 * BaseType_t xCRWokenByPost = pdFALSE;
 *
 *   while( UART_TX_REG_EMPTY() )
 *   {
 *       // Are there any characters in the queue waiting to be sent?
 *       // xCRWokenByPost will automatically be set to pdTRUE if a co-routine
 *       // is woken by the post - ensuring that only a single co-routine is
 *       // woken no matter how many times we go around this loop.
 *       if( crQUEUE_RECEIVE_FROM_ISR( pxQueue, &cCharToTx, &xCRWokenByPost ) )
 *       {
 *           SEND_CHARACTER( cCharToTx );
 *       }
 *   }
 * }
 * @endcode
 * \defgroup crQUEUE_RECEIVE_FROM_ISR crQUEUE_RECEIVE_FROM_ISR
 * \ingroup Tasks
 */
#define crQUEUE_RECEIVE_FROM_ISR( pxQueue, pvBuffer, pxCoRoutineWoken ) \
    xQueueCRReceiveFromISR( ( pxQueue ), ( pvBuffer ), ( pxCoRoutineWoken ) )

/*
 * This function is intended for internal use by the co-routine macros only.
 * The macro nature of the co-routine implementation requires that the
 * prototype appears here.  The function should not be used by application
 * writers.
 *
 * Removes the current co-routine from its ready list and places it in the
 * appropriate delayed list.
 */
void vCoRoutineAddToDelayedList( TickType_t xTicksToDelay,
                                 List_t * pxEventList );

/*
 * This function is intended for internal use by the queue implementation only.
 * The function should not be used by application writers.
 *
 * Removes the highest priority co-routine from the event list and places it in
 * the pending ready list.
 */
BaseType_t xCoRoutineRemoveFromEventList( const List_t * pxEventList );

/* *INDENT-OFF* */
#ifdef __cplusplus
    }
#endif
/* *INDENT-ON* */

#endif /* CO_ROUTINE_H */
=======
/*
 * FreeRTOS Kernel V11.0.1
 * Copyright (C) 2021 Amazon.com, Inc. or its affiliates.  All Rights Reserved.
 *
 * SPDX-License-Identifier: MIT
 *
 * Permission is hereby granted, free of charge, to any person obtaining a copy of
 * this software and associated documentation files (the "Software"), to deal in
 * the Software without restriction, including without limitation the rights to
 * use, copy, modify, merge, publish, distribute, sublicense, and/or sell copies of
 * the Software, and to permit persons to whom the Software is furnished to do so,
 * subject to the following conditions:
 *
 * The above copyright notice and this permission notice shall be included in all
 * copies or substantial portions of the Software.
 *
 * THE SOFTWARE IS PROVIDED "AS IS", WITHOUT WARRANTY OF ANY KIND, EXPRESS OR
 * IMPLIED, INCLUDING BUT NOT LIMITED TO THE WARRANTIES OF MERCHANTABILITY, FITNESS
 * FOR A PARTICULAR PURPOSE AND NONINFRINGEMENT. IN NO EVENT SHALL THE AUTHORS OR
 * COPYRIGHT HOLDERS BE LIABLE FOR ANY CLAIM, DAMAGES OR OTHER LIABILITY, WHETHER
 * IN AN ACTION OF CONTRACT, TORT OR OTHERWISE, ARISING FROM, OUT OF OR IN
 * CONNECTION WITH THE SOFTWARE OR THE USE OR OTHER DEALINGS IN THE SOFTWARE.
 *
 * https://www.FreeRTOS.org
 * https://github.com/FreeRTOS
 *
 */

#ifndef CO_ROUTINE_H
#define CO_ROUTINE_H

#ifndef INC_FREERTOS_H
    #error "include FreeRTOS.h must appear in source files before include croutine.h"
#endif

#include "list.h"

/* *INDENT-OFF* */
#ifdef __cplusplus
    extern "C" {
#endif
/* *INDENT-ON* */

/* Used to hide the implementation of the co-routine control block.  The
 * control block structure however has to be included in the header due to
 * the macro implementation of the co-routine functionality. */
typedef void * CoRoutineHandle_t;

/* Defines the prototype to which co-routine functions must conform. */
typedef void (* crCOROUTINE_CODE)( CoRoutineHandle_t xHandle,
                                   UBaseType_t uxIndex );

typedef struct corCoRoutineControlBlock
{
    crCOROUTINE_CODE pxCoRoutineFunction;
    ListItem_t xGenericListItem; /**< List item used to place the CRCB in ready and blocked queues. */
    ListItem_t xEventListItem;   /**< List item used to place the CRCB in event lists. */
    UBaseType_t uxPriority;      /**< The priority of the co-routine in relation to other co-routines. */
    UBaseType_t uxIndex;         /**< Used to distinguish between co-routines when multiple co-routines use the same co-routine function. */
    uint16_t uxState;            /**< Used internally by the co-routine implementation. */
} CRCB_t;                        /* Co-routine control block.  Note must be identical in size down to uxPriority with TCB_t. */

/**
 * croutine. h
 * @code{c}
 * BaseType_t xCoRoutineCreate(
 *                               crCOROUTINE_CODE pxCoRoutineCode,
 *                               UBaseType_t uxPriority,
 *                               UBaseType_t uxIndex
 *                             );
 * @endcode
 *
 * Create a new co-routine and add it to the list of co-routines that are
 * ready to run.
 *
 * @param pxCoRoutineCode Pointer to the co-routine function.  Co-routine
 * functions require special syntax - see the co-routine section of the WEB
 * documentation for more information.
 *
 * @param uxPriority The priority with respect to other co-routines at which
 *  the co-routine will run.
 *
 * @param uxIndex Used to distinguish between different co-routines that
 * execute the same function.  See the example below and the co-routine section
 * of the WEB documentation for further information.
 *
 * @return pdPASS if the co-routine was successfully created and added to a ready
 * list, otherwise an error code defined with ProjDefs.h.
 *
 * Example usage:
 * @code{c}
 * // Co-routine to be created.
 * void vFlashCoRoutine( CoRoutineHandle_t xHandle, UBaseType_t uxIndex )
 * {
 * // Variables in co-routines must be declared static if they must maintain value across a blocking call.
 * // This may not be necessary for const variables.
 * static const char cLedToFlash[ 2 ] = { 5, 6 };
 * static const TickType_t uxFlashRates[ 2 ] = { 200, 400 };
 *
 *   // Must start every co-routine with a call to crSTART();
 *   crSTART( xHandle );
 *
 *   for( ;; )
 *   {
 *       // This co-routine just delays for a fixed period, then toggles
 *       // an LED.  Two co-routines are created using this function, so
 *       // the uxIndex parameter is used to tell the co-routine which
 *       // LED to flash and how int32_t to delay.  This assumes xQueue has
 *       // already been created.
 *       vParTestToggleLED( cLedToFlash[ uxIndex ] );
 *       crDELAY( xHandle, uxFlashRates[ uxIndex ] );
 *   }
 *
 *   // Must end every co-routine with a call to crEND();
 *   crEND();
 * }
 *
 * // Function that creates two co-routines.
 * void vOtherFunction( void )
 * {
 * uint8_t ucParameterToPass;
 * TaskHandle_t xHandle;
 *
 *   // Create two co-routines at priority 0.  The first is given index 0
 *   // so (from the code above) toggles LED 5 every 200 ticks.  The second
 *   // is given index 1 so toggles LED 6 every 400 ticks.
 *   for( uxIndex = 0; uxIndex < 2; uxIndex++ )
 *   {
 *       xCoRoutineCreate( vFlashCoRoutine, 0, uxIndex );
 *   }
 * }
 * @endcode
 * \defgroup xCoRoutineCreate xCoRoutineCreate
 * \ingroup Tasks
 */
BaseType_t xCoRoutineCreate( crCOROUTINE_CODE pxCoRoutineCode,
                             UBaseType_t uxPriority,
                             UBaseType_t uxIndex );


/**
 * croutine. h
 * @code{c}
 * void vCoRoutineSchedule( void );
 * @endcode
 *
 * Run a co-routine.
 *
 * vCoRoutineSchedule() executes the highest priority co-routine that is able
 * to run.  The co-routine will execute until it either blocks, yields or is
 * preempted by a task.  Co-routines execute cooperatively so one
 * co-routine cannot be preempted by another, but can be preempted by a task.
 *
 * If an application comprises of both tasks and co-routines then
 * vCoRoutineSchedule should be called from the idle task (in an idle task
 * hook).
 *
 * Example usage:
 * @code{c}
 * // This idle task hook will schedule a co-routine each time it is called.
 * // The rest of the idle task will execute between co-routine calls.
 * void vApplicationIdleHook( void )
 * {
 *  vCoRoutineSchedule();
 * }
 *
 * // Alternatively, if you do not require any other part of the idle task to
 * // execute, the idle task hook can call vCoRoutineSchedule() within an
 * // infinite loop.
 * void vApplicationIdleHook( void )
 * {
 *  for( ;; )
 *  {
 *      vCoRoutineSchedule();
 *  }
 * }
 * @endcode
 * \defgroup vCoRoutineSchedule vCoRoutineSchedule
 * \ingroup Tasks
 */
void vCoRoutineSchedule( void );

/**
 * croutine. h
 * @code{c}
 * crSTART( CoRoutineHandle_t xHandle );
 * @endcode
 *
 * This macro MUST always be called at the start of a co-routine function.
 *
 * Example usage:
 * @code{c}
 * // Co-routine to be created.
 * void vACoRoutine( CoRoutineHandle_t xHandle, UBaseType_t uxIndex )
 * {
 * // Variables in co-routines must be declared static if they must maintain value across a blocking call.
 * static int32_t ulAVariable;
 *
 *   // Must start every co-routine with a call to crSTART();
 *   crSTART( xHandle );
 *
 *   for( ;; )
 *   {
 *        // Co-routine functionality goes here.
 *   }
 *
 *   // Must end every co-routine with a call to crEND();
 *   crEND();
 * }
 * @endcode
 * \defgroup crSTART crSTART
 * \ingroup Tasks
 */
#define crSTART( pxCRCB )                            \
    switch( ( ( CRCB_t * ) ( pxCRCB ) )->uxState ) { \
        case 0:

/**
 * croutine. h
 * @code{c}
 * crEND();
 * @endcode
 *
 * This macro MUST always be called at the end of a co-routine function.
 *
 * Example usage:
 * @code{c}
 * // Co-routine to be created.
 * void vACoRoutine( CoRoutineHandle_t xHandle, UBaseType_t uxIndex )
 * {
 * // Variables in co-routines must be declared static if they must maintain value across a blocking call.
 * static int32_t ulAVariable;
 *
 *   // Must start every co-routine with a call to crSTART();
 *   crSTART( xHandle );
 *
 *   for( ;; )
 *   {
 *        // Co-routine functionality goes here.
 *   }
 *
 *   // Must end every co-routine with a call to crEND();
 *   crEND();
 * }
 * @endcode
 * \defgroup crSTART crSTART
 * \ingroup Tasks
 */
#define crEND()    }

/*
 * These macros are intended for internal use by the co-routine implementation
 * only.  The macros should not be used directly by application writers.
 */
#define crSET_STATE0( xHandle )                                       \
    ( ( CRCB_t * ) ( xHandle ) )->uxState = ( __LINE__ * 2 ); return; \
    case ( __LINE__ * 2 ):
#define crSET_STATE1( xHandle )                                               \
    ( ( CRCB_t * ) ( xHandle ) )->uxState = ( ( __LINE__ * 2 ) + 1 ); return; \
    case ( ( __LINE__ * 2 ) + 1 ):

/**
 * croutine. h
 * @code{c}
 * crDELAY( CoRoutineHandle_t xHandle, TickType_t xTicksToDelay );
 * @endcode
 *
 * Delay a co-routine for a fixed period of time.
 *
 * crDELAY can only be called from the co-routine function itself - not
 * from within a function called by the co-routine function.  This is because
 * co-routines do not maintain their own stack.
 *
 * @param xHandle The handle of the co-routine to delay.  This is the xHandle
 * parameter of the co-routine function.
 *
 * @param xTickToDelay The number of ticks that the co-routine should delay
 * for.  The actual amount of time this equates to is defined by
 * configTICK_RATE_HZ (set in FreeRTOSConfig.h).  The constant portTICK_PERIOD_MS
 * can be used to convert ticks to milliseconds.
 *
 * Example usage:
 * @code{c}
 * // Co-routine to be created.
 * void vACoRoutine( CoRoutineHandle_t xHandle, UBaseType_t uxIndex )
 * {
 * // Variables in co-routines must be declared static if they must maintain value across a blocking call.
 * // This may not be necessary for const variables.
 * // We are to delay for 200ms.
 * static const xTickType xDelayTime = 200 / portTICK_PERIOD_MS;
 *
 *   // Must start every co-routine with a call to crSTART();
 *   crSTART( xHandle );
 *
 *   for( ;; )
 *   {
 *      // Delay for 200ms.
 *      crDELAY( xHandle, xDelayTime );
 *
 *      // Do something here.
 *   }
 *
 *   // Must end every co-routine with a call to crEND();
 *   crEND();
 * }
 * @endcode
 * \defgroup crDELAY crDELAY
 * \ingroup Tasks
 */
#define crDELAY( xHandle, xTicksToDelay )                          \
    do {                                                           \
        if( ( xTicksToDelay ) > 0 )                                \
        {                                                          \
            vCoRoutineAddToDelayedList( ( xTicksToDelay ), NULL ); \
        }                                                          \
        crSET_STATE0( ( xHandle ) );                               \
    } while( 0 )

/**
 * @code{c}
 * crQUEUE_SEND(
 *                CoRoutineHandle_t xHandle,
 *                QueueHandle_t pxQueue,
 *                void *pvItemToQueue,
 *                TickType_t xTicksToWait,
 *                BaseType_t *pxResult
 *           )
 * @endcode
 *
 * The macro's crQUEUE_SEND() and crQUEUE_RECEIVE() are the co-routine
 * equivalent to the xQueueSend() and xQueueReceive() functions used by tasks.
 *
 * crQUEUE_SEND and crQUEUE_RECEIVE can only be used from a co-routine whereas
 * xQueueSend() and xQueueReceive() can only be used from tasks.
 *
 * crQUEUE_SEND can only be called from the co-routine function itself - not
 * from within a function called by the co-routine function.  This is because
 * co-routines do not maintain their own stack.
 *
 * See the co-routine section of the WEB documentation for information on
 * passing data between tasks and co-routines and between ISR's and
 * co-routines.
 *
 * @param xHandle The handle of the calling co-routine.  This is the xHandle
 * parameter of the co-routine function.
 *
 * @param pxQueue The handle of the queue on which the data will be posted.
 * The handle is obtained as the return value when the queue is created using
 * the xQueueCreate() API function.
 *
 * @param pvItemToQueue A pointer to the data being posted onto the queue.
 * The number of bytes of each queued item is specified when the queue is
 * created.  This number of bytes is copied from pvItemToQueue into the queue
 * itself.
 *
 * @param xTickToDelay The number of ticks that the co-routine should block
 * to wait for space to become available on the queue, should space not be
 * available immediately. The actual amount of time this equates to is defined
 * by configTICK_RATE_HZ (set in FreeRTOSConfig.h).  The constant
 * portTICK_PERIOD_MS can be used to convert ticks to milliseconds (see example
 * below).
 *
 * @param pxResult The variable pointed to by pxResult will be set to pdPASS if
 * data was successfully posted onto the queue, otherwise it will be set to an
 * error defined within ProjDefs.h.
 *
 * Example usage:
 * @code{c}
 * // Co-routine function that blocks for a fixed period then posts a number onto
 * // a queue.
 * static void prvCoRoutineFlashTask( CoRoutineHandle_t xHandle, UBaseType_t uxIndex )
 * {
 * // Variables in co-routines must be declared static if they must maintain value across a blocking call.
 * static BaseType_t xNumberToPost = 0;
 * static BaseType_t xResult;
 *
 *  // Co-routines must begin with a call to crSTART().
 *  crSTART( xHandle );
 *
 *  for( ;; )
 *  {
 *      // This assumes the queue has already been created.
 *      crQUEUE_SEND( xHandle, xCoRoutineQueue, &xNumberToPost, NO_DELAY, &xResult );
 *
 *      if( xResult != pdPASS )
 *      {
 *          // The message was not posted!
 *      }
 *
 *      // Increment the number to be posted onto the queue.
 *      xNumberToPost++;
 *
 *      // Delay for 100 ticks.
 *      crDELAY( xHandle, 100 );
 *  }
 *
 *  // Co-routines must end with a call to crEND().
 *  crEND();
 * }
 * @endcode
 * \defgroup crQUEUE_SEND crQUEUE_SEND
 * \ingroup Tasks
 */
#define crQUEUE_SEND( xHandle, pxQueue, pvItemToQueue, xTicksToWait, pxResult )           \
    do {                                                                                  \
        *( pxResult ) = xQueueCRSend( ( pxQueue ), ( pvItemToQueue ), ( xTicksToWait ) ); \
        if( *( pxResult ) == errQUEUE_BLOCKED )                                           \
        {                                                                                 \
            crSET_STATE0( ( xHandle ) );                                                  \
            *pxResult = xQueueCRSend( ( pxQueue ), ( pvItemToQueue ), 0 );                \
        }                                                                                 \
        if( *pxResult == errQUEUE_YIELD )                                                 \
        {                                                                                 \
            crSET_STATE1( ( xHandle ) );                                                  \
            *pxResult = pdPASS;                                                           \
        }                                                                                 \
    } while( 0 )

/**
 * croutine. h
 * @code{c}
 * crQUEUE_RECEIVE(
 *                   CoRoutineHandle_t xHandle,
 *                   QueueHandle_t pxQueue,
 *                   void *pvBuffer,
 *                   TickType_t xTicksToWait,
 *                   BaseType_t *pxResult
 *               )
 * @endcode
 *
 * The macro's crQUEUE_SEND() and crQUEUE_RECEIVE() are the co-routine
 * equivalent to the xQueueSend() and xQueueReceive() functions used by tasks.
 *
 * crQUEUE_SEND and crQUEUE_RECEIVE can only be used from a co-routine whereas
 * xQueueSend() and xQueueReceive() can only be used from tasks.
 *
 * crQUEUE_RECEIVE can only be called from the co-routine function itself - not
 * from within a function called by the co-routine function.  This is because
 * co-routines do not maintain their own stack.
 *
 * See the co-routine section of the WEB documentation for information on
 * passing data between tasks and co-routines and between ISR's and
 * co-routines.
 *
 * @param xHandle The handle of the calling co-routine.  This is the xHandle
 * parameter of the co-routine function.
 *
 * @param pxQueue The handle of the queue from which the data will be received.
 * The handle is obtained as the return value when the queue is created using
 * the xQueueCreate() API function.
 *
 * @param pvBuffer The buffer into which the received item is to be copied.
 * The number of bytes of each queued item is specified when the queue is
 * created.  This number of bytes is copied into pvBuffer.
 *
 * @param xTickToDelay The number of ticks that the co-routine should block
 * to wait for data to become available from the queue, should data not be
 * available immediately. The actual amount of time this equates to is defined
 * by configTICK_RATE_HZ (set in FreeRTOSConfig.h).  The constant
 * portTICK_PERIOD_MS can be used to convert ticks to milliseconds (see the
 * crQUEUE_SEND example).
 *
 * @param pxResult The variable pointed to by pxResult will be set to pdPASS if
 * data was successfully retrieved from the queue, otherwise it will be set to
 * an error code as defined within ProjDefs.h.
 *
 * Example usage:
 * @code{c}
 * // A co-routine receives the number of an LED to flash from a queue.  It
 * // blocks on the queue until the number is received.
 * static void prvCoRoutineFlashWorkTask( CoRoutineHandle_t xHandle, UBaseType_t uxIndex )
 * {
 * // Variables in co-routines must be declared static if they must maintain value across a blocking call.
 * static BaseType_t xResult;
 * static UBaseType_t uxLEDToFlash;
 *
 *  // All co-routines must start with a call to crSTART().
 *  crSTART( xHandle );
 *
 *  for( ;; )
 *  {
 *      // Wait for data to become available on the queue.
 *      crQUEUE_RECEIVE( xHandle, xCoRoutineQueue, &uxLEDToFlash, portMAX_DELAY, &xResult );
 *
 *      if( xResult == pdPASS )
 *      {
 *          // We received the LED to flash - flash it!
 *          vParTestToggleLED( uxLEDToFlash );
 *      }
 *  }
 *
 *  crEND();
 * }
 * @endcode
 * \defgroup crQUEUE_RECEIVE crQUEUE_RECEIVE
 * \ingroup Tasks
 */
#define crQUEUE_RECEIVE( xHandle, pxQueue, pvBuffer, xTicksToWait, pxResult )           \
    do {                                                                                \
        *( pxResult ) = xQueueCRReceive( ( pxQueue ), ( pvBuffer ), ( xTicksToWait ) ); \
        if( *( pxResult ) == errQUEUE_BLOCKED )                                         \
        {                                                                               \
            crSET_STATE0( ( xHandle ) );                                                \
            *( pxResult ) = xQueueCRReceive( ( pxQueue ), ( pvBuffer ), 0 );            \
        }                                                                               \
        if( *( pxResult ) == errQUEUE_YIELD )                                           \
        {                                                                               \
            crSET_STATE1( ( xHandle ) );                                                \
            *( pxResult ) = pdPASS;                                                     \
        }                                                                               \
    } while( 0 )

/**
 * croutine. h
 * @code{c}
 * crQUEUE_SEND_FROM_ISR(
 *                          QueueHandle_t pxQueue,
 *                          void *pvItemToQueue,
 *                          BaseType_t xCoRoutinePreviouslyWoken
 *                     )
 * @endcode
 *
 * The macro's crQUEUE_SEND_FROM_ISR() and crQUEUE_RECEIVE_FROM_ISR() are the
 * co-routine equivalent to the xQueueSendFromISR() and xQueueReceiveFromISR()
 * functions used by tasks.
 *
 * crQUEUE_SEND_FROM_ISR() and crQUEUE_RECEIVE_FROM_ISR() can only be used to
 * pass data between a co-routine and and ISR, whereas xQueueSendFromISR() and
 * xQueueReceiveFromISR() can only be used to pass data between a task and and
 * ISR.
 *
 * crQUEUE_SEND_FROM_ISR can only be called from an ISR to send data to a queue
 * that is being used from within a co-routine.
 *
 * See the co-routine section of the WEB documentation for information on
 * passing data between tasks and co-routines and between ISR's and
 * co-routines.
 *
 * @param xQueue The handle to the queue on which the item is to be posted.
 *
 * @param pvItemToQueue A pointer to the item that is to be placed on the
 * queue.  The size of the items the queue will hold was defined when the
 * queue was created, so this many bytes will be copied from pvItemToQueue
 * into the queue storage area.
 *
 * @param xCoRoutinePreviouslyWoken This is included so an ISR can post onto
 * the same queue multiple times from a single interrupt.  The first call
 * should always pass in pdFALSE.  Subsequent calls should pass in
 * the value returned from the previous call.
 *
 * @return pdTRUE if a co-routine was woken by posting onto the queue.  This is
 * used by the ISR to determine if a context switch may be required following
 * the ISR.
 *
 * Example usage:
 * @code{c}
 * // A co-routine that blocks on a queue waiting for characters to be received.
 * static void vReceivingCoRoutine( CoRoutineHandle_t xHandle, UBaseType_t uxIndex )
 * {
 * char cRxedChar;
 * BaseType_t xResult;
 *
 *   // All co-routines must start with a call to crSTART().
 *   crSTART( xHandle );
 *
 *   for( ;; )
 *   {
 *       // Wait for data to become available on the queue.  This assumes the
 *       // queue xCommsRxQueue has already been created!
 *       crQUEUE_RECEIVE( xHandle, xCommsRxQueue, &uxLEDToFlash, portMAX_DELAY, &xResult );
 *
 *       // Was a character received?
 *       if( xResult == pdPASS )
 *       {
 *           // Process the character here.
 *       }
 *   }
 *
 *   // All co-routines must end with a call to crEND().
 *   crEND();
 * }
 *
 * // An ISR that uses a queue to send characters received on a serial port to
 * // a co-routine.
 * void vUART_ISR( void )
 * {
 * char cRxedChar;
 * BaseType_t xCRWokenByPost = pdFALSE;
 *
 *   // We loop around reading characters until there are none left in the UART.
 *   while( UART_RX_REG_NOT_EMPTY() )
 *   {
 *       // Obtain the character from the UART.
 *       cRxedChar = UART_RX_REG;
 *
 *       // Post the character onto a queue.  xCRWokenByPost will be pdFALSE
 *       // the first time around the loop.  If the post causes a co-routine
 *       // to be woken (unblocked) then xCRWokenByPost will be set to pdTRUE.
 *       // In this manner we can ensure that if more than one co-routine is
 *       // blocked on the queue only one is woken by this ISR no matter how
 *       // many characters are posted to the queue.
 *       xCRWokenByPost = crQUEUE_SEND_FROM_ISR( xCommsRxQueue, &cRxedChar, xCRWokenByPost );
 *   }
 * }
 * @endcode
 * \defgroup crQUEUE_SEND_FROM_ISR crQUEUE_SEND_FROM_ISR
 * \ingroup Tasks
 */
#define crQUEUE_SEND_FROM_ISR( pxQueue, pvItemToQueue, xCoRoutinePreviouslyWoken ) \
    xQueueCRSendFromISR( ( pxQueue ), ( pvItemToQueue ), ( xCoRoutinePreviouslyWoken ) )


/**
 * croutine. h
 * @code{c}
 * crQUEUE_SEND_FROM_ISR(
 *                          QueueHandle_t pxQueue,
 *                          void *pvBuffer,
 *                          BaseType_t * pxCoRoutineWoken
 *                     )
 * @endcode
 *
 * The macro's crQUEUE_SEND_FROM_ISR() and crQUEUE_RECEIVE_FROM_ISR() are the
 * co-routine equivalent to the xQueueSendFromISR() and xQueueReceiveFromISR()
 * functions used by tasks.
 *
 * crQUEUE_SEND_FROM_ISR() and crQUEUE_RECEIVE_FROM_ISR() can only be used to
 * pass data between a co-routine and and ISR, whereas xQueueSendFromISR() and
 * xQueueReceiveFromISR() can only be used to pass data between a task and and
 * ISR.
 *
 * crQUEUE_RECEIVE_FROM_ISR can only be called from an ISR to receive data
 * from a queue that is being used from within a co-routine (a co-routine
 * posted to the queue).
 *
 * See the co-routine section of the WEB documentation for information on
 * passing data between tasks and co-routines and between ISR's and
 * co-routines.
 *
 * @param xQueue The handle to the queue on which the item is to be posted.
 *
 * @param pvBuffer A pointer to a buffer into which the received item will be
 * placed.  The size of the items the queue will hold was defined when the
 * queue was created, so this many bytes will be copied from the queue into
 * pvBuffer.
 *
 * @param pxCoRoutineWoken A co-routine may be blocked waiting for space to become
 * available on the queue.  If crQUEUE_RECEIVE_FROM_ISR causes such a
 * co-routine to unblock *pxCoRoutineWoken will get set to pdTRUE, otherwise
 * *pxCoRoutineWoken will remain unchanged.
 *
 * @return pdTRUE an item was successfully received from the queue, otherwise
 * pdFALSE.
 *
 * Example usage:
 * @code{c}
 * // A co-routine that posts a character to a queue then blocks for a fixed
 * // period.  The character is incremented each time.
 * static void vSendingCoRoutine( CoRoutineHandle_t xHandle, UBaseType_t uxIndex )
 * {
 * // cChar holds its value while this co-routine is blocked and must therefore
 * // be declared static.
 * static char cCharToTx = 'a';
 * BaseType_t xResult;
 *
 *   // All co-routines must start with a call to crSTART().
 *   crSTART( xHandle );
 *
 *   for( ;; )
 *   {
 *       // Send the next character to the queue.
 *       crQUEUE_SEND( xHandle, xCoRoutineQueue, &cCharToTx, NO_DELAY, &xResult );
 *
 *       if( xResult == pdPASS )
 *       {
 *           // The character was successfully posted to the queue.
 *       }
 *       else
 *       {
 *          // Could not post the character to the queue.
 *       }
 *
 *       // Enable the UART Tx interrupt to cause an interrupt in this
 *       // hypothetical UART.  The interrupt will obtain the character
 *       // from the queue and send it.
 *       ENABLE_RX_INTERRUPT();
 *
 *       // Increment to the next character then block for a fixed period.
 *       // cCharToTx will maintain its value across the delay as it is
 *       // declared static.
 *       cCharToTx++;
 *       if( cCharToTx > 'x' )
 *       {
 *          cCharToTx = 'a';
 *       }
 *       crDELAY( 100 );
 *   }
 *
 *   // All co-routines must end with a call to crEND().
 *   crEND();
 * }
 *
 * // An ISR that uses a queue to receive characters to send on a UART.
 * void vUART_ISR( void )
 * {
 * char cCharToTx;
 * BaseType_t xCRWokenByPost = pdFALSE;
 *
 *   while( UART_TX_REG_EMPTY() )
 *   {
 *       // Are there any characters in the queue waiting to be sent?
 *       // xCRWokenByPost will automatically be set to pdTRUE if a co-routine
 *       // is woken by the post - ensuring that only a single co-routine is
 *       // woken no matter how many times we go around this loop.
 *       if( crQUEUE_RECEIVE_FROM_ISR( pxQueue, &cCharToTx, &xCRWokenByPost ) )
 *       {
 *           SEND_CHARACTER( cCharToTx );
 *       }
 *   }
 * }
 * @endcode
 * \defgroup crQUEUE_RECEIVE_FROM_ISR crQUEUE_RECEIVE_FROM_ISR
 * \ingroup Tasks
 */
#define crQUEUE_RECEIVE_FROM_ISR( pxQueue, pvBuffer, pxCoRoutineWoken ) \
    xQueueCRReceiveFromISR( ( pxQueue ), ( pvBuffer ), ( pxCoRoutineWoken ) )

/*
 * This function is intended for internal use by the co-routine macros only.
 * The macro nature of the co-routine implementation requires that the
 * prototype appears here.  The function should not be used by application
 * writers.
 *
 * Removes the current co-routine from its ready list and places it in the
 * appropriate delayed list.
 */
void vCoRoutineAddToDelayedList( TickType_t xTicksToDelay,
                                 List_t * pxEventList );

/*
 * This function is intended for internal use by the queue implementation only.
 * The function should not be used by application writers.
 *
 * Removes the highest priority co-routine from the event list and places it in
 * the pending ready list.
 */
BaseType_t xCoRoutineRemoveFromEventList( const List_t * pxEventList );

/* *INDENT-OFF* */
#ifdef __cplusplus
    }
#endif
/* *INDENT-ON* */

#endif /* CO_ROUTINE_H */
>>>>>>> 41c54abf
<|MERGE_RESOLUTION|>--- conflicted
+++ resolved
@@ -1,758 +1,3 @@
-<<<<<<< HEAD
-/*
- * FreeRTOS Kernel V10.5.1
- * Copyright (C) 2021 Amazon.com, Inc. or its affiliates.  All Rights Reserved.
- *
- * SPDX-License-Identifier: MIT
- *
- * Permission is hereby granted, free of charge, to any person obtaining a copy of
- * this software and associated documentation files (the "Software"), to deal in
- * the Software without restriction, including without limitation the rights to
- * use, copy, modify, merge, publish, distribute, sublicense, and/or sell copies of
- * the Software, and to permit persons to whom the Software is furnished to do so,
- * subject to the following conditions:
- *
- * The above copyright notice and this permission notice shall be included in all
- * copies or substantial portions of the Software.
- *
- * THE SOFTWARE IS PROVIDED "AS IS", WITHOUT WARRANTY OF ANY KIND, EXPRESS OR
- * IMPLIED, INCLUDING BUT NOT LIMITED TO THE WARRANTIES OF MERCHANTABILITY, FITNESS
- * FOR A PARTICULAR PURPOSE AND NONINFRINGEMENT. IN NO EVENT SHALL THE AUTHORS OR
- * COPYRIGHT HOLDERS BE LIABLE FOR ANY CLAIM, DAMAGES OR OTHER LIABILITY, WHETHER
- * IN AN ACTION OF CONTRACT, TORT OR OTHERWISE, ARISING FROM, OUT OF OR IN
- * CONNECTION WITH THE SOFTWARE OR THE USE OR OTHER DEALINGS IN THE SOFTWARE.
- *
- * https://www.FreeRTOS.org
- * https://github.com/FreeRTOS
- *
- */
-
-#ifndef CO_ROUTINE_H
-#define CO_ROUTINE_H
-
-#ifndef INC_FREERTOS_H
-    #error "include FreeRTOS.h must appear in source files before include croutine.h"
-#endif
-
-#include "list.h"
-
-/* *INDENT-OFF* */
-#ifdef __cplusplus
-    extern "C" {
-#endif
-/* *INDENT-ON* */
-
-/* Used to hide the implementation of the co-routine control block.  The
- * control block structure however has to be included in the header due to
- * the macro implementation of the co-routine functionality. */
-typedef void * CoRoutineHandle_t;
-
-/* Defines the prototype to which co-routine functions must conform. */
-typedef void (* crCOROUTINE_CODE)( CoRoutineHandle_t,
-                                   UBaseType_t );
-
-typedef struct corCoRoutineControlBlock
-{
-    crCOROUTINE_CODE pxCoRoutineFunction;
-    ListItem_t xGenericListItem; /*< List item used to place the CRCB in ready and blocked queues. */
-    ListItem_t xEventListItem;   /*< List item used to place the CRCB in event lists. */
-    UBaseType_t uxPriority;      /*< The priority of the co-routine in relation to other co-routines. */
-    UBaseType_t uxIndex;         /*< Used to distinguish between co-routines when multiple co-routines use the same co-routine function. */
-    uint16_t uxState;            /*< Used internally by the co-routine implementation. */
-} CRCB_t;                        /* Co-routine control block.  Note must be identical in size down to uxPriority with TCB_t. */
-
-/**
- * croutine. h
- * @code{c}
- * BaseType_t xCoRoutineCreate(
- *                               crCOROUTINE_CODE pxCoRoutineCode,
- *                               UBaseType_t uxPriority,
- *                               UBaseType_t uxIndex
- *                             );
- * @endcode
- *
- * Create a new co-routine and add it to the list of co-routines that are
- * ready to run.
- *
- * @param pxCoRoutineCode Pointer to the co-routine function.  Co-routine
- * functions require special syntax - see the co-routine section of the WEB
- * documentation for more information.
- *
- * @param uxPriority The priority with respect to other co-routines at which
- *  the co-routine will run.
- *
- * @param uxIndex Used to distinguish between different co-routines that
- * execute the same function.  See the example below and the co-routine section
- * of the WEB documentation for further information.
- *
- * @return pdPASS if the co-routine was successfully created and added to a ready
- * list, otherwise an error code defined with ProjDefs.h.
- *
- * Example usage:
- * @code{c}
- * // Co-routine to be created.
- * void vFlashCoRoutine( CoRoutineHandle_t xHandle, UBaseType_t uxIndex )
- * {
- * // Variables in co-routines must be declared static if they must maintain value across a blocking call.
- * // This may not be necessary for const variables.
- * static const char cLedToFlash[ 2 ] = { 5, 6 };
- * static const TickType_t uxFlashRates[ 2 ] = { 200, 400 };
- *
- *   // Must start every co-routine with a call to crSTART();
- *   crSTART( xHandle );
- *
- *   for( ;; )
- *   {
- *       // This co-routine just delays for a fixed period, then toggles
- *       // an LED.  Two co-routines are created using this function, so
- *       // the uxIndex parameter is used to tell the co-routine which
- *       // LED to flash and how int32_t to delay.  This assumes xQueue has
- *       // already been created.
- *       vParTestToggleLED( cLedToFlash[ uxIndex ] );
- *       crDELAY( xHandle, uxFlashRates[ uxIndex ] );
- *   }
- *
- *   // Must end every co-routine with a call to crEND();
- *   crEND();
- * }
- *
- * // Function that creates two co-routines.
- * void vOtherFunction( void )
- * {
- * uint8_t ucParameterToPass;
- * TaskHandle_t xHandle;
- *
- *   // Create two co-routines at priority 0.  The first is given index 0
- *   // so (from the code above) toggles LED 5 every 200 ticks.  The second
- *   // is given index 1 so toggles LED 6 every 400 ticks.
- *   for( uxIndex = 0; uxIndex < 2; uxIndex++ )
- *   {
- *       xCoRoutineCreate( vFlashCoRoutine, 0, uxIndex );
- *   }
- * }
- * @endcode
- * \defgroup xCoRoutineCreate xCoRoutineCreate
- * \ingroup Tasks
- */
-BaseType_t xCoRoutineCreate( crCOROUTINE_CODE pxCoRoutineCode,
-                             UBaseType_t uxPriority,
-                             UBaseType_t uxIndex );
-
-
-/**
- * croutine. h
- * @code{c}
- * void vCoRoutineSchedule( void );
- * @endcode
- *
- * Run a co-routine.
- *
- * vCoRoutineSchedule() executes the highest priority co-routine that is able
- * to run.  The co-routine will execute until it either blocks, yields or is
- * preempted by a task.  Co-routines execute cooperatively so one
- * co-routine cannot be preempted by another, but can be preempted by a task.
- *
- * If an application comprises of both tasks and co-routines then
- * vCoRoutineSchedule should be called from the idle task (in an idle task
- * hook).
- *
- * Example usage:
- * @code{c}
- * // This idle task hook will schedule a co-routine each time it is called.
- * // The rest of the idle task will execute between co-routine calls.
- * void vApplicationIdleHook( void )
- * {
- *  vCoRoutineSchedule();
- * }
- *
- * // Alternatively, if you do not require any other part of the idle task to
- * // execute, the idle task hook can call vCoRoutineSchedule() within an
- * // infinite loop.
- * void vApplicationIdleHook( void )
- * {
- *  for( ;; )
- *  {
- *      vCoRoutineSchedule();
- *  }
- * }
- * @endcode
- * \defgroup vCoRoutineSchedule vCoRoutineSchedule
- * \ingroup Tasks
- */
-void vCoRoutineSchedule( void );
-
-/**
- * croutine. h
- * @code{c}
- * crSTART( CoRoutineHandle_t xHandle );
- * @endcode
- *
- * This macro MUST always be called at the start of a co-routine function.
- *
- * Example usage:
- * @code{c}
- * // Co-routine to be created.
- * void vACoRoutine( CoRoutineHandle_t xHandle, UBaseType_t uxIndex )
- * {
- * // Variables in co-routines must be declared static if they must maintain value across a blocking call.
- * static int32_t ulAVariable;
- *
- *   // Must start every co-routine with a call to crSTART();
- *   crSTART( xHandle );
- *
- *   for( ;; )
- *   {
- *        // Co-routine functionality goes here.
- *   }
- *
- *   // Must end every co-routine with a call to crEND();
- *   crEND();
- * }
- * @endcode
- * \defgroup crSTART crSTART
- * \ingroup Tasks
- */
-#define crSTART( pxCRCB )                            \
-    switch( ( ( CRCB_t * ) ( pxCRCB ) )->uxState ) { \
-        case 0:
-
-/**
- * croutine. h
- * @code{c}
- * crEND();
- * @endcode
- *
- * This macro MUST always be called at the end of a co-routine function.
- *
- * Example usage:
- * @code{c}
- * // Co-routine to be created.
- * void vACoRoutine( CoRoutineHandle_t xHandle, UBaseType_t uxIndex )
- * {
- * // Variables in co-routines must be declared static if they must maintain value across a blocking call.
- * static int32_t ulAVariable;
- *
- *   // Must start every co-routine with a call to crSTART();
- *   crSTART( xHandle );
- *
- *   for( ;; )
- *   {
- *        // Co-routine functionality goes here.
- *   }
- *
- *   // Must end every co-routine with a call to crEND();
- *   crEND();
- * }
- * @endcode
- * \defgroup crSTART crSTART
- * \ingroup Tasks
- */
-#define crEND()    }
-
-/*
- * These macros are intended for internal use by the co-routine implementation
- * only.  The macros should not be used directly by application writers.
- */
-#define crSET_STATE0( xHandle )                                       \
-    ( ( CRCB_t * ) ( xHandle ) )->uxState = ( __LINE__ * 2 ); return; \
-    case ( __LINE__ * 2 ):
-#define crSET_STATE1( xHandle )                                               \
-    ( ( CRCB_t * ) ( xHandle ) )->uxState = ( ( __LINE__ * 2 ) + 1 ); return; \
-    case ( ( __LINE__ * 2 ) + 1 ):
-
-/**
- * croutine. h
- * @code{c}
- * crDELAY( CoRoutineHandle_t xHandle, TickType_t xTicksToDelay );
- * @endcode
- *
- * Delay a co-routine for a fixed period of time.
- *
- * crDELAY can only be called from the co-routine function itself - not
- * from within a function called by the co-routine function.  This is because
- * co-routines do not maintain their own stack.
- *
- * @param xHandle The handle of the co-routine to delay.  This is the xHandle
- * parameter of the co-routine function.
- *
- * @param xTickToDelay The number of ticks that the co-routine should delay
- * for.  The actual amount of time this equates to is defined by
- * configTICK_RATE_HZ (set in FreeRTOSConfig.h).  The constant portTICK_PERIOD_MS
- * can be used to convert ticks to milliseconds.
- *
- * Example usage:
- * @code{c}
- * // Co-routine to be created.
- * void vACoRoutine( CoRoutineHandle_t xHandle, UBaseType_t uxIndex )
- * {
- * // Variables in co-routines must be declared static if they must maintain value across a blocking call.
- * // This may not be necessary for const variables.
- * // We are to delay for 200ms.
- * static const xTickType xDelayTime = 200 / portTICK_PERIOD_MS;
- *
- *   // Must start every co-routine with a call to crSTART();
- *   crSTART( xHandle );
- *
- *   for( ;; )
- *   {
- *      // Delay for 200ms.
- *      crDELAY( xHandle, xDelayTime );
- *
- *      // Do something here.
- *   }
- *
- *   // Must end every co-routine with a call to crEND();
- *   crEND();
- * }
- * @endcode
- * \defgroup crDELAY crDELAY
- * \ingroup Tasks
- */
-#define crDELAY( xHandle, xTicksToDelay )                      \
-    if( ( xTicksToDelay ) > 0 )                                \
-    {                                                          \
-        vCoRoutineAddToDelayedList( ( xTicksToDelay ), NULL ); \
-    }                                                          \
-    crSET_STATE0( ( xHandle ) );
-
-/**
- * @code{c}
- * crQUEUE_SEND(
- *                CoRoutineHandle_t xHandle,
- *                QueueHandle_t pxQueue,
- *                void *pvItemToQueue,
- *                TickType_t xTicksToWait,
- *                BaseType_t *pxResult
- *           )
- * @endcode
- *
- * The macro's crQUEUE_SEND() and crQUEUE_RECEIVE() are the co-routine
- * equivalent to the xQueueSend() and xQueueReceive() functions used by tasks.
- *
- * crQUEUE_SEND and crQUEUE_RECEIVE can only be used from a co-routine whereas
- * xQueueSend() and xQueueReceive() can only be used from tasks.
- *
- * crQUEUE_SEND can only be called from the co-routine function itself - not
- * from within a function called by the co-routine function.  This is because
- * co-routines do not maintain their own stack.
- *
- * See the co-routine section of the WEB documentation for information on
- * passing data between tasks and co-routines and between ISR's and
- * co-routines.
- *
- * @param xHandle The handle of the calling co-routine.  This is the xHandle
- * parameter of the co-routine function.
- *
- * @param pxQueue The handle of the queue on which the data will be posted.
- * The handle is obtained as the return value when the queue is created using
- * the xQueueCreate() API function.
- *
- * @param pvItemToQueue A pointer to the data being posted onto the queue.
- * The number of bytes of each queued item is specified when the queue is
- * created.  This number of bytes is copied from pvItemToQueue into the queue
- * itself.
- *
- * @param xTickToDelay The number of ticks that the co-routine should block
- * to wait for space to become available on the queue, should space not be
- * available immediately. The actual amount of time this equates to is defined
- * by configTICK_RATE_HZ (set in FreeRTOSConfig.h).  The constant
- * portTICK_PERIOD_MS can be used to convert ticks to milliseconds (see example
- * below).
- *
- * @param pxResult The variable pointed to by pxResult will be set to pdPASS if
- * data was successfully posted onto the queue, otherwise it will be set to an
- * error defined within ProjDefs.h.
- *
- * Example usage:
- * @code{c}
- * // Co-routine function that blocks for a fixed period then posts a number onto
- * // a queue.
- * static void prvCoRoutineFlashTask( CoRoutineHandle_t xHandle, UBaseType_t uxIndex )
- * {
- * // Variables in co-routines must be declared static if they must maintain value across a blocking call.
- * static BaseType_t xNumberToPost = 0;
- * static BaseType_t xResult;
- *
- *  // Co-routines must begin with a call to crSTART().
- *  crSTART( xHandle );
- *
- *  for( ;; )
- *  {
- *      // This assumes the queue has already been created.
- *      crQUEUE_SEND( xHandle, xCoRoutineQueue, &xNumberToPost, NO_DELAY, &xResult );
- *
- *      if( xResult != pdPASS )
- *      {
- *          // The message was not posted!
- *      }
- *
- *      // Increment the number to be posted onto the queue.
- *      xNumberToPost++;
- *
- *      // Delay for 100 ticks.
- *      crDELAY( xHandle, 100 );
- *  }
- *
- *  // Co-routines must end with a call to crEND().
- *  crEND();
- * }
- * @endcode
- * \defgroup crQUEUE_SEND crQUEUE_SEND
- * \ingroup Tasks
- */
-#define crQUEUE_SEND( xHandle, pxQueue, pvItemToQueue, xTicksToWait, pxResult )           \
-    {                                                                                     \
-        *( pxResult ) = xQueueCRSend( ( pxQueue ), ( pvItemToQueue ), ( xTicksToWait ) ); \
-        if( *( pxResult ) == errQUEUE_BLOCKED )                                           \
-        {                                                                                 \
-            crSET_STATE0( ( xHandle ) );                                                  \
-            *pxResult = xQueueCRSend( ( pxQueue ), ( pvItemToQueue ), 0 );                \
-        }                                                                                 \
-        if( *pxResult == errQUEUE_YIELD )                                                 \
-        {                                                                                 \
-            crSET_STATE1( ( xHandle ) );                                                  \
-            *pxResult = pdPASS;                                                           \
-        }                                                                                 \
-    }
-
-/**
- * croutine. h
- * @code{c}
- * crQUEUE_RECEIVE(
- *                   CoRoutineHandle_t xHandle,
- *                   QueueHandle_t pxQueue,
- *                   void *pvBuffer,
- *                   TickType_t xTicksToWait,
- *                   BaseType_t *pxResult
- *               )
- * @endcode
- *
- * The macro's crQUEUE_SEND() and crQUEUE_RECEIVE() are the co-routine
- * equivalent to the xQueueSend() and xQueueReceive() functions used by tasks.
- *
- * crQUEUE_SEND and crQUEUE_RECEIVE can only be used from a co-routine whereas
- * xQueueSend() and xQueueReceive() can only be used from tasks.
- *
- * crQUEUE_RECEIVE can only be called from the co-routine function itself - not
- * from within a function called by the co-routine function.  This is because
- * co-routines do not maintain their own stack.
- *
- * See the co-routine section of the WEB documentation for information on
- * passing data between tasks and co-routines and between ISR's and
- * co-routines.
- *
- * @param xHandle The handle of the calling co-routine.  This is the xHandle
- * parameter of the co-routine function.
- *
- * @param pxQueue The handle of the queue from which the data will be received.
- * The handle is obtained as the return value when the queue is created using
- * the xQueueCreate() API function.
- *
- * @param pvBuffer The buffer into which the received item is to be copied.
- * The number of bytes of each queued item is specified when the queue is
- * created.  This number of bytes is copied into pvBuffer.
- *
- * @param xTickToDelay The number of ticks that the co-routine should block
- * to wait for data to become available from the queue, should data not be
- * available immediately. The actual amount of time this equates to is defined
- * by configTICK_RATE_HZ (set in FreeRTOSConfig.h).  The constant
- * portTICK_PERIOD_MS can be used to convert ticks to milliseconds (see the
- * crQUEUE_SEND example).
- *
- * @param pxResult The variable pointed to by pxResult will be set to pdPASS if
- * data was successfully retrieved from the queue, otherwise it will be set to
- * an error code as defined within ProjDefs.h.
- *
- * Example usage:
- * @code{c}
- * // A co-routine receives the number of an LED to flash from a queue.  It
- * // blocks on the queue until the number is received.
- * static void prvCoRoutineFlashWorkTask( CoRoutineHandle_t xHandle, UBaseType_t uxIndex )
- * {
- * // Variables in co-routines must be declared static if they must maintain value across a blocking call.
- * static BaseType_t xResult;
- * static UBaseType_t uxLEDToFlash;
- *
- *  // All co-routines must start with a call to crSTART().
- *  crSTART( xHandle );
- *
- *  for( ;; )
- *  {
- *      // Wait for data to become available on the queue.
- *      crQUEUE_RECEIVE( xHandle, xCoRoutineQueue, &uxLEDToFlash, portMAX_DELAY, &xResult );
- *
- *      if( xResult == pdPASS )
- *      {
- *          // We received the LED to flash - flash it!
- *          vParTestToggleLED( uxLEDToFlash );
- *      }
- *  }
- *
- *  crEND();
- * }
- * @endcode
- * \defgroup crQUEUE_RECEIVE crQUEUE_RECEIVE
- * \ingroup Tasks
- */
-#define crQUEUE_RECEIVE( xHandle, pxQueue, pvBuffer, xTicksToWait, pxResult )           \
-    {                                                                                   \
-        *( pxResult ) = xQueueCRReceive( ( pxQueue ), ( pvBuffer ), ( xTicksToWait ) ); \
-        if( *( pxResult ) == errQUEUE_BLOCKED )                                         \
-        {                                                                               \
-            crSET_STATE0( ( xHandle ) );                                                \
-            *( pxResult ) = xQueueCRReceive( ( pxQueue ), ( pvBuffer ), 0 );            \
-        }                                                                               \
-        if( *( pxResult ) == errQUEUE_YIELD )                                           \
-        {                                                                               \
-            crSET_STATE1( ( xHandle ) );                                                \
-            *( pxResult ) = pdPASS;                                                     \
-        }                                                                               \
-    }
-
-/**
- * croutine. h
- * @code{c}
- * crQUEUE_SEND_FROM_ISR(
- *                          QueueHandle_t pxQueue,
- *                          void *pvItemToQueue,
- *                          BaseType_t xCoRoutinePreviouslyWoken
- *                     )
- * @endcode
- *
- * The macro's crQUEUE_SEND_FROM_ISR() and crQUEUE_RECEIVE_FROM_ISR() are the
- * co-routine equivalent to the xQueueSendFromISR() and xQueueReceiveFromISR()
- * functions used by tasks.
- *
- * crQUEUE_SEND_FROM_ISR() and crQUEUE_RECEIVE_FROM_ISR() can only be used to
- * pass data between a co-routine and and ISR, whereas xQueueSendFromISR() and
- * xQueueReceiveFromISR() can only be used to pass data between a task and and
- * ISR.
- *
- * crQUEUE_SEND_FROM_ISR can only be called from an ISR to send data to a queue
- * that is being used from within a co-routine.
- *
- * See the co-routine section of the WEB documentation for information on
- * passing data between tasks and co-routines and between ISR's and
- * co-routines.
- *
- * @param xQueue The handle to the queue on which the item is to be posted.
- *
- * @param pvItemToQueue A pointer to the item that is to be placed on the
- * queue.  The size of the items the queue will hold was defined when the
- * queue was created, so this many bytes will be copied from pvItemToQueue
- * into the queue storage area.
- *
- * @param xCoRoutinePreviouslyWoken This is included so an ISR can post onto
- * the same queue multiple times from a single interrupt.  The first call
- * should always pass in pdFALSE.  Subsequent calls should pass in
- * the value returned from the previous call.
- *
- * @return pdTRUE if a co-routine was woken by posting onto the queue.  This is
- * used by the ISR to determine if a context switch may be required following
- * the ISR.
- *
- * Example usage:
- * @code{c}
- * // A co-routine that blocks on a queue waiting for characters to be received.
- * static void vReceivingCoRoutine( CoRoutineHandle_t xHandle, UBaseType_t uxIndex )
- * {
- * char cRxedChar;
- * BaseType_t xResult;
- *
- *   // All co-routines must start with a call to crSTART().
- *   crSTART( xHandle );
- *
- *   for( ;; )
- *   {
- *       // Wait for data to become available on the queue.  This assumes the
- *       // queue xCommsRxQueue has already been created!
- *       crQUEUE_RECEIVE( xHandle, xCommsRxQueue, &uxLEDToFlash, portMAX_DELAY, &xResult );
- *
- *       // Was a character received?
- *       if( xResult == pdPASS )
- *       {
- *           // Process the character here.
- *       }
- *   }
- *
- *   // All co-routines must end with a call to crEND().
- *   crEND();
- * }
- *
- * // An ISR that uses a queue to send characters received on a serial port to
- * // a co-routine.
- * void vUART_ISR( void )
- * {
- * char cRxedChar;
- * BaseType_t xCRWokenByPost = pdFALSE;
- *
- *   // We loop around reading characters until there are none left in the UART.
- *   while( UART_RX_REG_NOT_EMPTY() )
- *   {
- *       // Obtain the character from the UART.
- *       cRxedChar = UART_RX_REG;
- *
- *       // Post the character onto a queue.  xCRWokenByPost will be pdFALSE
- *       // the first time around the loop.  If the post causes a co-routine
- *       // to be woken (unblocked) then xCRWokenByPost will be set to pdTRUE.
- *       // In this manner we can ensure that if more than one co-routine is
- *       // blocked on the queue only one is woken by this ISR no matter how
- *       // many characters are posted to the queue.
- *       xCRWokenByPost = crQUEUE_SEND_FROM_ISR( xCommsRxQueue, &cRxedChar, xCRWokenByPost );
- *   }
- * }
- * @endcode
- * \defgroup crQUEUE_SEND_FROM_ISR crQUEUE_SEND_FROM_ISR
- * \ingroup Tasks
- */
-#define crQUEUE_SEND_FROM_ISR( pxQueue, pvItemToQueue, xCoRoutinePreviouslyWoken ) \
-    xQueueCRSendFromISR( ( pxQueue ), ( pvItemToQueue ), ( xCoRoutinePreviouslyWoken ) )
-
-
-/**
- * croutine. h
- * @code{c}
- * crQUEUE_SEND_FROM_ISR(
- *                          QueueHandle_t pxQueue,
- *                          void *pvBuffer,
- *                          BaseType_t * pxCoRoutineWoken
- *                     )
- * @endcode
- *
- * The macro's crQUEUE_SEND_FROM_ISR() and crQUEUE_RECEIVE_FROM_ISR() are the
- * co-routine equivalent to the xQueueSendFromISR() and xQueueReceiveFromISR()
- * functions used by tasks.
- *
- * crQUEUE_SEND_FROM_ISR() and crQUEUE_RECEIVE_FROM_ISR() can only be used to
- * pass data between a co-routine and and ISR, whereas xQueueSendFromISR() and
- * xQueueReceiveFromISR() can only be used to pass data between a task and and
- * ISR.
- *
- * crQUEUE_RECEIVE_FROM_ISR can only be called from an ISR to receive data
- * from a queue that is being used from within a co-routine (a co-routine
- * posted to the queue).
- *
- * See the co-routine section of the WEB documentation for information on
- * passing data between tasks and co-routines and between ISR's and
- * co-routines.
- *
- * @param xQueue The handle to the queue on which the item is to be posted.
- *
- * @param pvBuffer A pointer to a buffer into which the received item will be
- * placed.  The size of the items the queue will hold was defined when the
- * queue was created, so this many bytes will be copied from the queue into
- * pvBuffer.
- *
- * @param pxCoRoutineWoken A co-routine may be blocked waiting for space to become
- * available on the queue.  If crQUEUE_RECEIVE_FROM_ISR causes such a
- * co-routine to unblock *pxCoRoutineWoken will get set to pdTRUE, otherwise
- * *pxCoRoutineWoken will remain unchanged.
- *
- * @return pdTRUE an item was successfully received from the queue, otherwise
- * pdFALSE.
- *
- * Example usage:
- * @code{c}
- * // A co-routine that posts a character to a queue then blocks for a fixed
- * // period.  The character is incremented each time.
- * static void vSendingCoRoutine( CoRoutineHandle_t xHandle, UBaseType_t uxIndex )
- * {
- * // cChar holds its value while this co-routine is blocked and must therefore
- * // be declared static.
- * static char cCharToTx = 'a';
- * BaseType_t xResult;
- *
- *   // All co-routines must start with a call to crSTART().
- *   crSTART( xHandle );
- *
- *   for( ;; )
- *   {
- *       // Send the next character to the queue.
- *       crQUEUE_SEND( xHandle, xCoRoutineQueue, &cCharToTx, NO_DELAY, &xResult );
- *
- *       if( xResult == pdPASS )
- *       {
- *           // The character was successfully posted to the queue.
- *       }
- *       else
- *       {
- *          // Could not post the character to the queue.
- *       }
- *
- *       // Enable the UART Tx interrupt to cause an interrupt in this
- *       // hypothetical UART.  The interrupt will obtain the character
- *       // from the queue and send it.
- *       ENABLE_RX_INTERRUPT();
- *
- *       // Increment to the next character then block for a fixed period.
- *       // cCharToTx will maintain its value across the delay as it is
- *       // declared static.
- *       cCharToTx++;
- *       if( cCharToTx > 'x' )
- *       {
- *          cCharToTx = 'a';
- *       }
- *       crDELAY( 100 );
- *   }
- *
- *   // All co-routines must end with a call to crEND().
- *   crEND();
- * }
- *
- * // An ISR that uses a queue to receive characters to send on a UART.
- * void vUART_ISR( void )
- * {
- * char cCharToTx;
- * BaseType_t xCRWokenByPost = pdFALSE;
- *
- *   while( UART_TX_REG_EMPTY() )
- *   {
- *       // Are there any characters in the queue waiting to be sent?
- *       // xCRWokenByPost will automatically be set to pdTRUE if a co-routine
- *       // is woken by the post - ensuring that only a single co-routine is
- *       // woken no matter how many times we go around this loop.
- *       if( crQUEUE_RECEIVE_FROM_ISR( pxQueue, &cCharToTx, &xCRWokenByPost ) )
- *       {
- *           SEND_CHARACTER( cCharToTx );
- *       }
- *   }
- * }
- * @endcode
- * \defgroup crQUEUE_RECEIVE_FROM_ISR crQUEUE_RECEIVE_FROM_ISR
- * \ingroup Tasks
- */
-#define crQUEUE_RECEIVE_FROM_ISR( pxQueue, pvBuffer, pxCoRoutineWoken ) \
-    xQueueCRReceiveFromISR( ( pxQueue ), ( pvBuffer ), ( pxCoRoutineWoken ) )
-
-/*
- * This function is intended for internal use by the co-routine macros only.
- * The macro nature of the co-routine implementation requires that the
- * prototype appears here.  The function should not be used by application
- * writers.
- *
- * Removes the current co-routine from its ready list and places it in the
- * appropriate delayed list.
- */
-void vCoRoutineAddToDelayedList( TickType_t xTicksToDelay,
-                                 List_t * pxEventList );
-
-/*
- * This function is intended for internal use by the queue implementation only.
- * The function should not be used by application writers.
- *
- * Removes the highest priority co-routine from the event list and places it in
- * the pending ready list.
- */
-BaseType_t xCoRoutineRemoveFromEventList( const List_t * pxEventList );
-
-/* *INDENT-OFF* */
-#ifdef __cplusplus
-    }
-#endif
-/* *INDENT-ON* */
-
-#endif /* CO_ROUTINE_H */
-=======
 /*
  * FreeRTOS Kernel V11.0.1
  * Copyright (C) 2021 Amazon.com, Inc. or its affiliates.  All Rights Reserved.
@@ -1507,5 +752,4 @@
 #endif
 /* *INDENT-ON* */
 
-#endif /* CO_ROUTINE_H */
->>>>>>> 41c54abf
+#endif /* CO_ROUTINE_H */