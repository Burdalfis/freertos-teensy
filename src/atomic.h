--- conflicted
+++ resolved
@@ -1,6 +1,5 @@
-<<<<<<< HEAD
 /*
- * FreeRTOS Kernel V10.5.1
+ * FreeRTOS Kernel V11.0.1
  * Copyright (C) 2021 Amazon.com, Inc. or its affiliates.  All Rights Reserved.
  *
  * SPDX-License-Identifier: MIT
@@ -417,425 +416,4 @@
 #endif
 /* *INDENT-ON* */
 
-#endif /* ATOMIC_H */
-=======
-/*
- * FreeRTOS Kernel V11.0.1
- * Copyright (C) 2021 Amazon.com, Inc. or its affiliates.  All Rights Reserved.
- *
- * SPDX-License-Identifier: MIT
- *
- * Permission is hereby granted, free of charge, to any person obtaining a copy of
- * this software and associated documentation files (the "Software"), to deal in
- * the Software without restriction, including without limitation the rights to
- * use, copy, modify, merge, publish, distribute, sublicense, and/or sell copies of
- * the Software, and to permit persons to whom the Software is furnished to do so,
- * subject to the following conditions:
- *
- * The above copyright notice and this permission notice shall be included in all
- * copies or substantial portions of the Software.
- *
- * THE SOFTWARE IS PROVIDED "AS IS", WITHOUT WARRANTY OF ANY KIND, EXPRESS OR
- * IMPLIED, INCLUDING BUT NOT LIMITED TO THE WARRANTIES OF MERCHANTABILITY, FITNESS
- * FOR A PARTICULAR PURPOSE AND NONINFRINGEMENT. IN NO EVENT SHALL THE AUTHORS OR
- * COPYRIGHT HOLDERS BE LIABLE FOR ANY CLAIM, DAMAGES OR OTHER LIABILITY, WHETHER
- * IN AN ACTION OF CONTRACT, TORT OR OTHERWISE, ARISING FROM, OUT OF OR IN
- * CONNECTION WITH THE SOFTWARE OR THE USE OR OTHER DEALINGS IN THE SOFTWARE.
- *
- * https://www.FreeRTOS.org
- * https://github.com/FreeRTOS
- *
- */
-
-/**
- * @file atomic.h
- * @brief FreeRTOS atomic operation support.
- *
- * This file implements atomic functions by disabling interrupts globally.
- * Implementations with architecture specific atomic instructions can be
- * provided under each compiler directory.
- */
-
-#ifndef ATOMIC_H
-#define ATOMIC_H
-
-#ifndef INC_FREERTOS_H
-    #error "include FreeRTOS.h must appear in source files before include atomic.h"
-#endif
-
-/* Standard includes. */
-#include <stdint.h>
-
-/* *INDENT-OFF* */
-#ifdef __cplusplus
-    extern "C" {
-#endif
-/* *INDENT-ON* */
-
-/*
- * Port specific definitions -- entering/exiting critical section.
- * Refer template -- ./lib/FreeRTOS/portable/Compiler/Arch/portmacro.h
- *
- * Every call to ATOMIC_EXIT_CRITICAL() must be closely paired with
- * ATOMIC_ENTER_CRITICAL().
- *
- */
-#if defined( portSET_INTERRUPT_MASK_FROM_ISR )
-
-/* Nested interrupt scheme is supported in this port. */
-    #define ATOMIC_ENTER_CRITICAL() \
-    UBaseType_t uxCriticalSectionType = portSET_INTERRUPT_MASK_FROM_ISR()
-
-    #define ATOMIC_EXIT_CRITICAL() \
-    portCLEAR_INTERRUPT_MASK_FROM_ISR( uxCriticalSectionType )
-
-#else
-
-/* Nested interrupt scheme is NOT supported in this port. */
-    #define ATOMIC_ENTER_CRITICAL()    portENTER_CRITICAL()
-    #define ATOMIC_EXIT_CRITICAL()     portEXIT_CRITICAL()
-
-#endif /* portSET_INTERRUPT_MASK_FROM_ISR() */
-
-/*
- * Port specific definition -- "always inline".
- * Inline is compiler specific, and may not always get inlined depending on your
- * optimization level.  Also, inline is considered as performance optimization
- * for atomic.  Thus, if portFORCE_INLINE is not provided by portmacro.h,
- * instead of resulting error, simply define it away.
- */
-#ifndef portFORCE_INLINE
-    #define portFORCE_INLINE
-#endif
-
-#define ATOMIC_COMPARE_AND_SWAP_SUCCESS    0x1U     /**< Compare and swap succeeded, swapped. */
-#define ATOMIC_COMPARE_AND_SWAP_FAILURE    0x0U     /**< Compare and swap failed, did not swap. */
-
-/*----------------------------- Swap && CAS ------------------------------*/
-
-/**
- * Atomic compare-and-swap
- *
- * @brief Performs an atomic compare-and-swap operation on the specified values.
- *
- * @param[in, out] pulDestination  Pointer to memory location from where value is
- *                               to be loaded and checked.
- * @param[in] ulExchange         If condition meets, write this value to memory.
- * @param[in] ulComparand        Swap condition.
- *
- * @return Unsigned integer of value 1 or 0. 1 for swapped, 0 for not swapped.
- *
- * @note This function only swaps *pulDestination with ulExchange, if previous
- *       *pulDestination value equals ulComparand.
- */
-static portFORCE_INLINE uint32_t Atomic_CompareAndSwap_u32( uint32_t volatile * pulDestination,
-                                                            uint32_t ulExchange,
-                                                            uint32_t ulComparand )
-{
-    uint32_t ulReturnValue;
-
-    ATOMIC_ENTER_CRITICAL();
-    {
-        if( *pulDestination == ulComparand )
-        {
-            *pulDestination = ulExchange;
-            ulReturnValue = ATOMIC_COMPARE_AND_SWAP_SUCCESS;
-        }
-        else
-        {
-            ulReturnValue = ATOMIC_COMPARE_AND_SWAP_FAILURE;
-        }
-    }
-    ATOMIC_EXIT_CRITICAL();
-
-    return ulReturnValue;
-}
-/*-----------------------------------------------------------*/
-
-/**
- * Atomic swap (pointers)
- *
- * @brief Atomically sets the address pointed to by *ppvDestination to the value
- *        of *pvExchange.
- *
- * @param[in, out] ppvDestination  Pointer to memory location from where a pointer
- *                                 value is to be loaded and written back to.
- * @param[in] pvExchange           Pointer value to be written to *ppvDestination.
- *
- * @return The initial value of *ppvDestination.
- */
-static portFORCE_INLINE void * Atomic_SwapPointers_p32( void * volatile * ppvDestination,
-                                                        void * pvExchange )
-{
-    void * pReturnValue;
-
-    ATOMIC_ENTER_CRITICAL();
-    {
-        pReturnValue = *ppvDestination;
-        *ppvDestination = pvExchange;
-    }
-    ATOMIC_EXIT_CRITICAL();
-
-    return pReturnValue;
-}
-/*-----------------------------------------------------------*/
-
-/**
- * Atomic compare-and-swap (pointers)
- *
- * @brief Performs an atomic compare-and-swap operation on the specified pointer
- *        values.
- *
- * @param[in, out] ppvDestination  Pointer to memory location from where a pointer
- *                                 value is to be loaded and checked.
- * @param[in] pvExchange           If condition meets, write this value to memory.
- * @param[in] pvComparand          Swap condition.
- *
- * @return Unsigned integer of value 1 or 0. 1 for swapped, 0 for not swapped.
- *
- * @note This function only swaps *ppvDestination with pvExchange, if previous
- *       *ppvDestination value equals pvComparand.
- */
-static portFORCE_INLINE uint32_t Atomic_CompareAndSwapPointers_p32( void * volatile * ppvDestination,
-                                                                    void * pvExchange,
-                                                                    void * pvComparand )
-{
-    uint32_t ulReturnValue = ATOMIC_COMPARE_AND_SWAP_FAILURE;
-
-    ATOMIC_ENTER_CRITICAL();
-    {
-        if( *ppvDestination == pvComparand )
-        {
-            *ppvDestination = pvExchange;
-            ulReturnValue = ATOMIC_COMPARE_AND_SWAP_SUCCESS;
-        }
-    }
-    ATOMIC_EXIT_CRITICAL();
-
-    return ulReturnValue;
-}
-
-
-/*----------------------------- Arithmetic ------------------------------*/
-
-/**
- * Atomic add
- *
- * @brief Atomically adds count to the value of the specified pointer points to.
- *
- * @param[in,out] pulAddend  Pointer to memory location from where value is to be
- *                         loaded and written back to.
- * @param[in] ulCount      Value to be added to *pulAddend.
- *
- * @return previous *pulAddend value.
- */
-static portFORCE_INLINE uint32_t Atomic_Add_u32( uint32_t volatile * pulAddend,
-                                                 uint32_t ulCount )
-{
-    uint32_t ulCurrent;
-
-    ATOMIC_ENTER_CRITICAL();
-    {
-        ulCurrent = *pulAddend;
-        *pulAddend += ulCount;
-    }
-    ATOMIC_EXIT_CRITICAL();
-
-    return ulCurrent;
-}
-/*-----------------------------------------------------------*/
-
-/**
- * Atomic subtract
- *
- * @brief Atomically subtracts count from the value of the specified pointer
- *        pointers to.
- *
- * @param[in,out] pulAddend  Pointer to memory location from where value is to be
- *                         loaded and written back to.
- * @param[in] ulCount      Value to be subtract from *pulAddend.
- *
- * @return previous *pulAddend value.
- */
-static portFORCE_INLINE uint32_t Atomic_Subtract_u32( uint32_t volatile * pulAddend,
-                                                      uint32_t ulCount )
-{
-    uint32_t ulCurrent;
-
-    ATOMIC_ENTER_CRITICAL();
-    {
-        ulCurrent = *pulAddend;
-        *pulAddend -= ulCount;
-    }
-    ATOMIC_EXIT_CRITICAL();
-
-    return ulCurrent;
-}
-/*-----------------------------------------------------------*/
-
-/**
- * Atomic increment
- *
- * @brief Atomically increments the value of the specified pointer points to.
- *
- * @param[in,out] pulAddend  Pointer to memory location from where value is to be
- *                         loaded and written back to.
- *
- * @return *pulAddend value before increment.
- */
-static portFORCE_INLINE uint32_t Atomic_Increment_u32( uint32_t volatile * pulAddend )
-{
-    uint32_t ulCurrent;
-
-    ATOMIC_ENTER_CRITICAL();
-    {
-        ulCurrent = *pulAddend;
-        *pulAddend += 1;
-    }
-    ATOMIC_EXIT_CRITICAL();
-
-    return ulCurrent;
-}
-/*-----------------------------------------------------------*/
-
-/**
- * Atomic decrement
- *
- * @brief Atomically decrements the value of the specified pointer points to
- *
- * @param[in,out] pulAddend  Pointer to memory location from where value is to be
- *                         loaded and written back to.
- *
- * @return *pulAddend value before decrement.
- */
-static portFORCE_INLINE uint32_t Atomic_Decrement_u32( uint32_t volatile * pulAddend )
-{
-    uint32_t ulCurrent;
-
-    ATOMIC_ENTER_CRITICAL();
-    {
-        ulCurrent = *pulAddend;
-        *pulAddend -= 1;
-    }
-    ATOMIC_EXIT_CRITICAL();
-
-    return ulCurrent;
-}
-
-/*----------------------------- Bitwise Logical ------------------------------*/
-
-/**
- * Atomic OR
- *
- * @brief Performs an atomic OR operation on the specified values.
- *
- * @param [in, out] pulDestination  Pointer to memory location from where value is
- *                                to be loaded and written back to.
- * @param [in] ulValue            Value to be ORed with *pulDestination.
- *
- * @return The original value of *pulDestination.
- */
-static portFORCE_INLINE uint32_t Atomic_OR_u32( uint32_t volatile * pulDestination,
-                                                uint32_t ulValue )
-{
-    uint32_t ulCurrent;
-
-    ATOMIC_ENTER_CRITICAL();
-    {
-        ulCurrent = *pulDestination;
-        *pulDestination |= ulValue;
-    }
-    ATOMIC_EXIT_CRITICAL();
-
-    return ulCurrent;
-}
-/*-----------------------------------------------------------*/
-
-/**
- * Atomic AND
- *
- * @brief Performs an atomic AND operation on the specified values.
- *
- * @param [in, out] pulDestination  Pointer to memory location from where value is
- *                                to be loaded and written back to.
- * @param [in] ulValue            Value to be ANDed with *pulDestination.
- *
- * @return The original value of *pulDestination.
- */
-static portFORCE_INLINE uint32_t Atomic_AND_u32( uint32_t volatile * pulDestination,
-                                                 uint32_t ulValue )
-{
-    uint32_t ulCurrent;
-
-    ATOMIC_ENTER_CRITICAL();
-    {
-        ulCurrent = *pulDestination;
-        *pulDestination &= ulValue;
-    }
-    ATOMIC_EXIT_CRITICAL();
-
-    return ulCurrent;
-}
-/*-----------------------------------------------------------*/
-
-/**
- * Atomic NAND
- *
- * @brief Performs an atomic NAND operation on the specified values.
- *
- * @param [in, out] pulDestination  Pointer to memory location from where value is
- *                                to be loaded and written back to.
- * @param [in] ulValue            Value to be NANDed with *pulDestination.
- *
- * @return The original value of *pulDestination.
- */
-static portFORCE_INLINE uint32_t Atomic_NAND_u32( uint32_t volatile * pulDestination,
-                                                  uint32_t ulValue )
-{
-    uint32_t ulCurrent;
-
-    ATOMIC_ENTER_CRITICAL();
-    {
-        ulCurrent = *pulDestination;
-        *pulDestination = ~( ulCurrent & ulValue );
-    }
-    ATOMIC_EXIT_CRITICAL();
-
-    return ulCurrent;
-}
-/*-----------------------------------------------------------*/
-
-/**
- * Atomic XOR
- *
- * @brief Performs an atomic XOR operation on the specified values.
- *
- * @param [in, out] pulDestination  Pointer to memory location from where value is
- *                                to be loaded and written back to.
- * @param [in] ulValue            Value to be XORed with *pulDestination.
- *
- * @return The original value of *pulDestination.
- */
-static portFORCE_INLINE uint32_t Atomic_XOR_u32( uint32_t volatile * pulDestination,
-                                                 uint32_t ulValue )
-{
-    uint32_t ulCurrent;
-
-    ATOMIC_ENTER_CRITICAL();
-    {
-        ulCurrent = *pulDestination;
-        *pulDestination ^= ulValue;
-    }
-    ATOMIC_EXIT_CRITICAL();
-
-    return ulCurrent;
-}
-
-/* *INDENT-OFF* */
-#ifdef __cplusplus
-    }
-#endif
-/* *INDENT-ON* */
-
-#endif /* ATOMIC_H */
->>>>>>> 41c54abf
+#endif /* ATOMIC_H */