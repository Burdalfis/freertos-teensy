--- conflicted
+++ resolved
@@ -1,221 +1,217 @@
-/*
-<<<<<<< HEAD
- * FreeRTOS Kernel V10.4.5
-=======
- * FreeRTOS Kernel V10.4.6
->>>>>>> 14170753
- * Copyright (C) 2021 Amazon.com, Inc. or its affiliates.  All Rights Reserved.
- *
- * SPDX-License-Identifier: MIT
- *
- * Permission is hereby granted, free of charge, to any person obtaining a copy of
- * this software and associated documentation files (the "Software"), to deal in
- * the Software without restriction, including without limitation the rights to
- * use, copy, modify, merge, publish, distribute, sublicense, and/or sell copies of
- * the Software, and to permit persons to whom the Software is furnished to do so,
- * subject to the following conditions:
- *
- * The above copyright notice and this permission notice shall be included in all
- * copies or substantial portions of the Software.
- *
- * THE SOFTWARE IS PROVIDED "AS IS", WITHOUT WARRANTY OF ANY KIND, EXPRESS OR
- * IMPLIED, INCLUDING BUT NOT LIMITED TO THE WARRANTIES OF MERCHANTABILITY, FITNESS
- * FOR A PARTICULAR PURPOSE AND NONINFRINGEMENT. IN NO EVENT SHALL THE AUTHORS OR
- * COPYRIGHT HOLDERS BE LIABLE FOR ANY CLAIM, DAMAGES OR OTHER LIABILITY, WHETHER
- * IN AN ACTION OF CONTRACT, TORT OR OTHERWISE, ARISING FROM, OUT OF OR IN
- * CONNECTION WITH THE SOFTWARE OR THE USE OR OTHER DEALINGS IN THE SOFTWARE.
- *
- * https://www.FreeRTOS.org
- * https://github.com/FreeRTOS
- *
- */
-
-#ifndef MPU_WRAPPERS_H
-#define MPU_WRAPPERS_H
-
-/* This file redefines API functions to be called through a wrapper macro, but
- * only for ports that are using the MPU. */
-#if ( portUSING_MPU_WRAPPERS == 1 )
-
-/* MPU_WRAPPERS_INCLUDED_FROM_API_FILE will be defined when this file is
- * included from queue.c or task.c to prevent it from having an effect within
- * those files. */
-    #ifndef MPU_WRAPPERS_INCLUDED_FROM_API_FILE
-
-/*
- * Map standard (non MPU) API functions to equivalents that start
- * "MPU_".  This will cause the application code to call the MPU_
- * version, which wraps the non-MPU version with privilege promoting
- * then demoting code, so the kernel code always runs will full
- * privileges.
- */
-
-/* Map standard tasks.h API functions to the MPU equivalents. */
-        #define xTaskCreate                            MPU_xTaskCreate
-        #define xTaskCreateStatic                      MPU_xTaskCreateStatic
-        #define vTaskDelete                            MPU_vTaskDelete
-        #define vTaskDelay                             MPU_vTaskDelay
-        #define xTaskDelayUntil                        MPU_xTaskDelayUntil
-        #define xTaskAbortDelay                        MPU_xTaskAbortDelay
-        #define uxTaskPriorityGet                      MPU_uxTaskPriorityGet
-        #define eTaskGetState                          MPU_eTaskGetState
-        #define vTaskGetInfo                           MPU_vTaskGetInfo
-        #define vTaskPrioritySet                       MPU_vTaskPrioritySet
-        #define vTaskSuspend                           MPU_vTaskSuspend
-        #define vTaskResume                            MPU_vTaskResume
-        #define vTaskSuspendAll                        MPU_vTaskSuspendAll
-        #define xTaskResumeAll                         MPU_xTaskResumeAll
-        #define xTaskGetTickCount                      MPU_xTaskGetTickCount
-        #define uxTaskGetNumberOfTasks                 MPU_uxTaskGetNumberOfTasks
-        #define pcTaskGetName                          MPU_pcTaskGetName
-        #define xTaskGetHandle                         MPU_xTaskGetHandle
-        #define uxTaskGetStackHighWaterMark            MPU_uxTaskGetStackHighWaterMark
-        #define uxTaskGetStackHighWaterMark2           MPU_uxTaskGetStackHighWaterMark2
-        #define vTaskSetApplicationTaskTag             MPU_vTaskSetApplicationTaskTag
-        #define xTaskGetApplicationTaskTag             MPU_xTaskGetApplicationTaskTag
-        #define vTaskSetThreadLocalStoragePointer      MPU_vTaskSetThreadLocalStoragePointer
-        #define pvTaskGetThreadLocalStoragePointer     MPU_pvTaskGetThreadLocalStoragePointer
-        #define xTaskCallApplicationTaskHook           MPU_xTaskCallApplicationTaskHook
-        #define xTaskGetIdleTaskHandle                 MPU_xTaskGetIdleTaskHandle
-        #define uxTaskGetSystemState                   MPU_uxTaskGetSystemState
-        #define vTaskList                              MPU_vTaskList
-        #define vTaskGetRunTimeStats                   MPU_vTaskGetRunTimeStats
-        #define ulTaskGetIdleRunTimeCounter            MPU_ulTaskGetIdleRunTimeCounter
-        #define ulTaskGetIdleRunTimePercent            MPU_ulTaskGetIdleRunTimePercent
-        #define xTaskGenericNotify                     MPU_xTaskGenericNotify
-        #define xTaskGenericNotifyWait                 MPU_xTaskGenericNotifyWait
-        #define ulTaskGenericNotifyTake                MPU_ulTaskGenericNotifyTake
-        #define xTaskGenericNotifyStateClear           MPU_xTaskGenericNotifyStateClear
-        #define ulTaskGenericNotifyValueClear          MPU_ulTaskGenericNotifyValueClear
-        #define xTaskCatchUpTicks                      MPU_xTaskCatchUpTicks
-
-        #define xTaskGetCurrentTaskHandle              MPU_xTaskGetCurrentTaskHandle
-        #define vTaskSetTimeOutState                   MPU_vTaskSetTimeOutState
-        #define xTaskCheckForTimeOut                   MPU_xTaskCheckForTimeOut
-        #define xTaskGetSchedulerState                 MPU_xTaskGetSchedulerState
-
-/* Map standard queue.h API functions to the MPU equivalents. */
-        #define xQueueGenericSend                      MPU_xQueueGenericSend
-        #define xQueueReceive                          MPU_xQueueReceive
-        #define xQueuePeek                             MPU_xQueuePeek
-        #define xQueueSemaphoreTake                    MPU_xQueueSemaphoreTake
-        #define uxQueueMessagesWaiting                 MPU_uxQueueMessagesWaiting
-        #define uxQueueSpacesAvailable                 MPU_uxQueueSpacesAvailable
-        #define vQueueDelete                           MPU_vQueueDelete
-        #define xQueueCreateMutex                      MPU_xQueueCreateMutex
-        #define xQueueCreateMutexStatic                MPU_xQueueCreateMutexStatic
-        #define xQueueCreateCountingSemaphore          MPU_xQueueCreateCountingSemaphore
-        #define xQueueCreateCountingSemaphoreStatic    MPU_xQueueCreateCountingSemaphoreStatic
-        #define xQueueGetMutexHolder                   MPU_xQueueGetMutexHolder
-        #define xQueueTakeMutexRecursive               MPU_xQueueTakeMutexRecursive
-        #define xQueueGiveMutexRecursive               MPU_xQueueGiveMutexRecursive
-        #define xQueueGenericCreate                    MPU_xQueueGenericCreate
-        #define xQueueGenericCreateStatic              MPU_xQueueGenericCreateStatic
-        #define xQueueCreateSet                        MPU_xQueueCreateSet
-        #define xQueueAddToSet                         MPU_xQueueAddToSet
-        #define xQueueRemoveFromSet                    MPU_xQueueRemoveFromSet
-        #define xQueueSelectFromSet                    MPU_xQueueSelectFromSet
-        #define xQueueGenericReset                     MPU_xQueueGenericReset
-
-        #if ( configQUEUE_REGISTRY_SIZE > 0 )
-            #define vQueueAddToRegistry                MPU_vQueueAddToRegistry
-            #define vQueueUnregisterQueue              MPU_vQueueUnregisterQueue
-            #define pcQueueGetName                     MPU_pcQueueGetName
-        #endif
-
-/* Map standard timer.h API functions to the MPU equivalents. */
-        #define xTimerCreate                           MPU_xTimerCreate
-        #define xTimerCreateStatic                     MPU_xTimerCreateStatic
-        #define pvTimerGetTimerID                      MPU_pvTimerGetTimerID
-        #define vTimerSetTimerID                       MPU_vTimerSetTimerID
-        #define xTimerIsTimerActive                    MPU_xTimerIsTimerActive
-        #define xTimerGetTimerDaemonTaskHandle         MPU_xTimerGetTimerDaemonTaskHandle
-        #define xTimerPendFunctionCall                 MPU_xTimerPendFunctionCall
-        #define pcTimerGetName                         MPU_pcTimerGetName
-        #define vTimerSetReloadMode                    MPU_vTimerSetReloadMode
-        #define uxTimerGetReloadMode                   MPU_uxTimerGetReloadMode
-        #define xTimerGetPeriod                        MPU_xTimerGetPeriod
-        #define xTimerGetExpiryTime                    MPU_xTimerGetExpiryTime
-        #define xTimerGenericCommand                   MPU_xTimerGenericCommand
-
-/* Map standard event_group.h API functions to the MPU equivalents. */
-        #define xEventGroupCreate                      MPU_xEventGroupCreate
-        #define xEventGroupCreateStatic                MPU_xEventGroupCreateStatic
-        #define xEventGroupWaitBits                    MPU_xEventGroupWaitBits
-        #define xEventGroupClearBits                   MPU_xEventGroupClearBits
-        #define xEventGroupSetBits                     MPU_xEventGroupSetBits
-        #define xEventGroupSync                        MPU_xEventGroupSync
-        #define vEventGroupDelete                      MPU_vEventGroupDelete
-
-/* Map standard message/stream_buffer.h API functions to the MPU
- * equivalents. */
-        #define xStreamBufferSend                      MPU_xStreamBufferSend
-        #define xStreamBufferReceive                   MPU_xStreamBufferReceive
-        #define xStreamBufferNextMessageLengthBytes    MPU_xStreamBufferNextMessageLengthBytes
-        #define vStreamBufferDelete                    MPU_vStreamBufferDelete
-        #define xStreamBufferIsFull                    MPU_xStreamBufferIsFull
-        #define xStreamBufferIsEmpty                   MPU_xStreamBufferIsEmpty
-        #define xStreamBufferReset                     MPU_xStreamBufferReset
-        #define xStreamBufferSpacesAvailable           MPU_xStreamBufferSpacesAvailable
-        #define xStreamBufferBytesAvailable            MPU_xStreamBufferBytesAvailable
-        #define xStreamBufferSetTriggerLevel           MPU_xStreamBufferSetTriggerLevel
-        #define xStreamBufferGenericCreate             MPU_xStreamBufferGenericCreate
-        #define xStreamBufferGenericCreateStatic       MPU_xStreamBufferGenericCreateStatic
-
-
-/* Remove the privileged function macro, but keep the PRIVILEGED_DATA
- * macro so applications can place data in privileged access sections
- * (useful when using statically allocated objects). */
-        #define PRIVILEGED_FUNCTION
-        #define PRIVILEGED_DATA    __attribute__( ( section( "privileged_data" ) ) )
-        #define FREERTOS_SYSTEM_CALL
-
-    #else /* MPU_WRAPPERS_INCLUDED_FROM_API_FILE */
-
-        /* Ensure API functions go in the privileged execution section. */
-        #define PRIVILEGED_FUNCTION     __attribute__( ( section( "privileged_functions" ) ) )
-        #define PRIVILEGED_DATA         __attribute__( ( section( "privileged_data" ) ) )
-        #define FREERTOS_SYSTEM_CALL    __attribute__( ( section( "freertos_system_calls" ) ) )
-
-        /**
-         * @brief Calls the port specific code to raise the privilege.
-         *
-         * Sets xRunningPrivileged to pdFALSE if privilege was raised, else sets
-         * it to pdTRUE.
-         */
-        #define xPortRaisePrivilege( xRunningPrivileged )                      \
-        {                                                                      \
-            /* Check whether the processor is already privileged. */           \
-            xRunningPrivileged = portIS_PRIVILEGED();                          \
-                                                                               \
-            /* If the processor is not already privileged, raise privilege. */ \
-            if( xRunningPrivileged == pdFALSE )                                \
-            {                                                                  \
-                portRAISE_PRIVILEGE();                                         \
-            }                                                                  \
-        }
-
-        /**
-         * @brief If xRunningPrivileged is not pdTRUE, calls the port specific
-         * code to reset the privilege, otherwise does nothing.
-         */
-        #define vPortResetPrivilege( xRunningPrivileged )   \
-        {                                                   \
-            if( xRunningPrivileged == pdFALSE )             \
-            {                                               \
-                portRESET_PRIVILEGE();                      \
-            }                                               \
-        }
-
-    #endif /* MPU_WRAPPERS_INCLUDED_FROM_API_FILE */
-
-#else /* portUSING_MPU_WRAPPERS */
-
-    #define PRIVILEGED_FUNCTION
-    #define PRIVILEGED_DATA
-    #define FREERTOS_SYSTEM_CALL
-
-#endif /* portUSING_MPU_WRAPPERS */
-
-
-#endif /* MPU_WRAPPERS_H */
+/*
+ * FreeRTOS Kernel V10.4.6
+ * Copyright (C) 2021 Amazon.com, Inc. or its affiliates.  All Rights Reserved.
+ *
+ * SPDX-License-Identifier: MIT
+ *
+ * Permission is hereby granted, free of charge, to any person obtaining a copy of
+ * this software and associated documentation files (the "Software"), to deal in
+ * the Software without restriction, including without limitation the rights to
+ * use, copy, modify, merge, publish, distribute, sublicense, and/or sell copies of
+ * the Software, and to permit persons to whom the Software is furnished to do so,
+ * subject to the following conditions:
+ *
+ * The above copyright notice and this permission notice shall be included in all
+ * copies or substantial portions of the Software.
+ *
+ * THE SOFTWARE IS PROVIDED "AS IS", WITHOUT WARRANTY OF ANY KIND, EXPRESS OR
+ * IMPLIED, INCLUDING BUT NOT LIMITED TO THE WARRANTIES OF MERCHANTABILITY, FITNESS
+ * FOR A PARTICULAR PURPOSE AND NONINFRINGEMENT. IN NO EVENT SHALL THE AUTHORS OR
+ * COPYRIGHT HOLDERS BE LIABLE FOR ANY CLAIM, DAMAGES OR OTHER LIABILITY, WHETHER
+ * IN AN ACTION OF CONTRACT, TORT OR OTHERWISE, ARISING FROM, OUT OF OR IN
+ * CONNECTION WITH THE SOFTWARE OR THE USE OR OTHER DEALINGS IN THE SOFTWARE.
+ *
+ * https://www.FreeRTOS.org
+ * https://github.com/FreeRTOS
+ *
+ */
+
+#ifndef MPU_WRAPPERS_H
+#define MPU_WRAPPERS_H
+
+/* This file redefines API functions to be called through a wrapper macro, but
+ * only for ports that are using the MPU. */
+#if ( portUSING_MPU_WRAPPERS == 1 )
+
+/* MPU_WRAPPERS_INCLUDED_FROM_API_FILE will be defined when this file is
+ * included from queue.c or task.c to prevent it from having an effect within
+ * those files. */
+    #ifndef MPU_WRAPPERS_INCLUDED_FROM_API_FILE
+
+/*
+ * Map standard (non MPU) API functions to equivalents that start
+ * "MPU_".  This will cause the application code to call the MPU_
+ * version, which wraps the non-MPU version with privilege promoting
+ * then demoting code, so the kernel code always runs will full
+ * privileges.
+ */
+
+/* Map standard tasks.h API functions to the MPU equivalents. */
+        #define xTaskCreate                            MPU_xTaskCreate
+        #define xTaskCreateStatic                      MPU_xTaskCreateStatic
+        #define vTaskDelete                            MPU_vTaskDelete
+        #define vTaskDelay                             MPU_vTaskDelay
+        #define xTaskDelayUntil                        MPU_xTaskDelayUntil
+        #define xTaskAbortDelay                        MPU_xTaskAbortDelay
+        #define uxTaskPriorityGet                      MPU_uxTaskPriorityGet
+        #define eTaskGetState                          MPU_eTaskGetState
+        #define vTaskGetInfo                           MPU_vTaskGetInfo
+        #define vTaskPrioritySet                       MPU_vTaskPrioritySet
+        #define vTaskSuspend                           MPU_vTaskSuspend
+        #define vTaskResume                            MPU_vTaskResume
+        #define vTaskSuspendAll                        MPU_vTaskSuspendAll
+        #define xTaskResumeAll                         MPU_xTaskResumeAll
+        #define xTaskGetTickCount                      MPU_xTaskGetTickCount
+        #define uxTaskGetNumberOfTasks                 MPU_uxTaskGetNumberOfTasks
+        #define pcTaskGetName                          MPU_pcTaskGetName
+        #define xTaskGetHandle                         MPU_xTaskGetHandle
+        #define uxTaskGetStackHighWaterMark            MPU_uxTaskGetStackHighWaterMark
+        #define uxTaskGetStackHighWaterMark2           MPU_uxTaskGetStackHighWaterMark2
+        #define vTaskSetApplicationTaskTag             MPU_vTaskSetApplicationTaskTag
+        #define xTaskGetApplicationTaskTag             MPU_xTaskGetApplicationTaskTag
+        #define vTaskSetThreadLocalStoragePointer      MPU_vTaskSetThreadLocalStoragePointer
+        #define pvTaskGetThreadLocalStoragePointer     MPU_pvTaskGetThreadLocalStoragePointer
+        #define xTaskCallApplicationTaskHook           MPU_xTaskCallApplicationTaskHook
+        #define xTaskGetIdleTaskHandle                 MPU_xTaskGetIdleTaskHandle
+        #define uxTaskGetSystemState                   MPU_uxTaskGetSystemState
+        #define vTaskList                              MPU_vTaskList
+        #define vTaskGetRunTimeStats                   MPU_vTaskGetRunTimeStats
+        #define ulTaskGetIdleRunTimeCounter            MPU_ulTaskGetIdleRunTimeCounter
+        #define ulTaskGetIdleRunTimePercent            MPU_ulTaskGetIdleRunTimePercent
+        #define xTaskGenericNotify                     MPU_xTaskGenericNotify
+        #define xTaskGenericNotifyWait                 MPU_xTaskGenericNotifyWait
+        #define ulTaskGenericNotifyTake                MPU_ulTaskGenericNotifyTake
+        #define xTaskGenericNotifyStateClear           MPU_xTaskGenericNotifyStateClear
+        #define ulTaskGenericNotifyValueClear          MPU_ulTaskGenericNotifyValueClear
+        #define xTaskCatchUpTicks                      MPU_xTaskCatchUpTicks
+
+        #define xTaskGetCurrentTaskHandle              MPU_xTaskGetCurrentTaskHandle
+        #define vTaskSetTimeOutState                   MPU_vTaskSetTimeOutState
+        #define xTaskCheckForTimeOut                   MPU_xTaskCheckForTimeOut
+        #define xTaskGetSchedulerState                 MPU_xTaskGetSchedulerState
+
+/* Map standard queue.h API functions to the MPU equivalents. */
+        #define xQueueGenericSend                      MPU_xQueueGenericSend
+        #define xQueueReceive                          MPU_xQueueReceive
+        #define xQueuePeek                             MPU_xQueuePeek
+        #define xQueueSemaphoreTake                    MPU_xQueueSemaphoreTake
+        #define uxQueueMessagesWaiting                 MPU_uxQueueMessagesWaiting
+        #define uxQueueSpacesAvailable                 MPU_uxQueueSpacesAvailable
+        #define vQueueDelete                           MPU_vQueueDelete
+        #define xQueueCreateMutex                      MPU_xQueueCreateMutex
+        #define xQueueCreateMutexStatic                MPU_xQueueCreateMutexStatic
+        #define xQueueCreateCountingSemaphore          MPU_xQueueCreateCountingSemaphore
+        #define xQueueCreateCountingSemaphoreStatic    MPU_xQueueCreateCountingSemaphoreStatic
+        #define xQueueGetMutexHolder                   MPU_xQueueGetMutexHolder
+        #define xQueueTakeMutexRecursive               MPU_xQueueTakeMutexRecursive
+        #define xQueueGiveMutexRecursive               MPU_xQueueGiveMutexRecursive
+        #define xQueueGenericCreate                    MPU_xQueueGenericCreate
+        #define xQueueGenericCreateStatic              MPU_xQueueGenericCreateStatic
+        #define xQueueCreateSet                        MPU_xQueueCreateSet
+        #define xQueueAddToSet                         MPU_xQueueAddToSet
+        #define xQueueRemoveFromSet                    MPU_xQueueRemoveFromSet
+        #define xQueueSelectFromSet                    MPU_xQueueSelectFromSet
+        #define xQueueGenericReset                     MPU_xQueueGenericReset
+
+        #if ( configQUEUE_REGISTRY_SIZE > 0 )
+            #define vQueueAddToRegistry                MPU_vQueueAddToRegistry
+            #define vQueueUnregisterQueue              MPU_vQueueUnregisterQueue
+            #define pcQueueGetName                     MPU_pcQueueGetName
+        #endif
+
+/* Map standard timer.h API functions to the MPU equivalents. */
+        #define xTimerCreate                           MPU_xTimerCreate
+        #define xTimerCreateStatic                     MPU_xTimerCreateStatic
+        #define pvTimerGetTimerID                      MPU_pvTimerGetTimerID
+        #define vTimerSetTimerID                       MPU_vTimerSetTimerID
+        #define xTimerIsTimerActive                    MPU_xTimerIsTimerActive
+        #define xTimerGetTimerDaemonTaskHandle         MPU_xTimerGetTimerDaemonTaskHandle
+        #define xTimerPendFunctionCall                 MPU_xTimerPendFunctionCall
+        #define pcTimerGetName                         MPU_pcTimerGetName
+        #define vTimerSetReloadMode                    MPU_vTimerSetReloadMode
+        #define uxTimerGetReloadMode                   MPU_uxTimerGetReloadMode
+        #define xTimerGetPeriod                        MPU_xTimerGetPeriod
+        #define xTimerGetExpiryTime                    MPU_xTimerGetExpiryTime
+        #define xTimerGenericCommand                   MPU_xTimerGenericCommand
+
+/* Map standard event_group.h API functions to the MPU equivalents. */
+        #define xEventGroupCreate                      MPU_xEventGroupCreate
+        #define xEventGroupCreateStatic                MPU_xEventGroupCreateStatic
+        #define xEventGroupWaitBits                    MPU_xEventGroupWaitBits
+        #define xEventGroupClearBits                   MPU_xEventGroupClearBits
+        #define xEventGroupSetBits                     MPU_xEventGroupSetBits
+        #define xEventGroupSync                        MPU_xEventGroupSync
+        #define vEventGroupDelete                      MPU_vEventGroupDelete
+
+/* Map standard message/stream_buffer.h API functions to the MPU
+ * equivalents. */
+        #define xStreamBufferSend                      MPU_xStreamBufferSend
+        #define xStreamBufferReceive                   MPU_xStreamBufferReceive
+        #define xStreamBufferNextMessageLengthBytes    MPU_xStreamBufferNextMessageLengthBytes
+        #define vStreamBufferDelete                    MPU_vStreamBufferDelete
+        #define xStreamBufferIsFull                    MPU_xStreamBufferIsFull
+        #define xStreamBufferIsEmpty                   MPU_xStreamBufferIsEmpty
+        #define xStreamBufferReset                     MPU_xStreamBufferReset
+        #define xStreamBufferSpacesAvailable           MPU_xStreamBufferSpacesAvailable
+        #define xStreamBufferBytesAvailable            MPU_xStreamBufferBytesAvailable
+        #define xStreamBufferSetTriggerLevel           MPU_xStreamBufferSetTriggerLevel
+        #define xStreamBufferGenericCreate             MPU_xStreamBufferGenericCreate
+        #define xStreamBufferGenericCreateStatic       MPU_xStreamBufferGenericCreateStatic
+
+
+/* Remove the privileged function macro, but keep the PRIVILEGED_DATA
+ * macro so applications can place data in privileged access sections
+ * (useful when using statically allocated objects). */
+        #define PRIVILEGED_FUNCTION
+        #define PRIVILEGED_DATA    __attribute__( ( section( "privileged_data" ) ) )
+        #define FREERTOS_SYSTEM_CALL
+
+    #else /* MPU_WRAPPERS_INCLUDED_FROM_API_FILE */
+
+        /* Ensure API functions go in the privileged execution section. */
+        #define PRIVILEGED_FUNCTION     __attribute__( ( section( "privileged_functions" ) ) )
+        #define PRIVILEGED_DATA         __attribute__( ( section( "privileged_data" ) ) )
+        #define FREERTOS_SYSTEM_CALL    __attribute__( ( section( "freertos_system_calls" ) ) )
+
+        /**
+         * @brief Calls the port specific code to raise the privilege.
+         *
+         * Sets xRunningPrivileged to pdFALSE if privilege was raised, else sets
+         * it to pdTRUE.
+         */
+        #define xPortRaisePrivilege( xRunningPrivileged )                      \
+        {                                                                      \
+            /* Check whether the processor is already privileged. */           \
+            xRunningPrivileged = portIS_PRIVILEGED();                          \
+                                                                               \
+            /* If the processor is not already privileged, raise privilege. */ \
+            if( xRunningPrivileged == pdFALSE )                                \
+            {                                                                  \
+                portRAISE_PRIVILEGE();                                         \
+            }                                                                  \
+        }
+
+        /**
+         * @brief If xRunningPrivileged is not pdTRUE, calls the port specific
+         * code to reset the privilege, otherwise does nothing.
+         */
+        #define vPortResetPrivilege( xRunningPrivileged )   \
+        {                                                   \
+            if( xRunningPrivileged == pdFALSE )             \
+            {                                               \
+                portRESET_PRIVILEGE();                      \
+            }                                               \
+        }
+
+    #endif /* MPU_WRAPPERS_INCLUDED_FROM_API_FILE */
+
+#else /* portUSING_MPU_WRAPPERS */
+
+    #define PRIVILEGED_FUNCTION
+    #define PRIVILEGED_DATA
+    #define FREERTOS_SYSTEM_CALL
+
+#endif /* portUSING_MPU_WRAPPERS */
+
+
+#endif /* MPU_WRAPPERS_H */