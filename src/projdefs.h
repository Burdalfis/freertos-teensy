// clang-format off

/*
<<<<<<< HEAD
 * FreeRTOS Kernel V10.4.5
=======
 * FreeRTOS Kernel V10.4.6
>>>>>>> 14170753
 * Copyright (C) 2021 Amazon.com, Inc. or its affiliates.  All Rights Reserved.
 *
 * SPDX-License-Identifier: MIT
 *
 * Permission is hereby granted, free of charge, to any person obtaining a copy of
 * this software and associated documentation files (the "Software"), to deal in
 * the Software without restriction, including without limitation the rights to
 * use, copy, modify, merge, publish, distribute, sublicense, and/or sell copies of
 * the Software, and to permit persons to whom the Software is furnished to do so,
 * subject to the following conditions:
 *
 * The above copyright notice and this permission notice shall be included in all
 * copies or substantial portions of the Software.
 *
 * THE SOFTWARE IS PROVIDED "AS IS", WITHOUT WARRANTY OF ANY KIND, EXPRESS OR
 * IMPLIED, INCLUDING BUT NOT LIMITED TO THE WARRANTIES OF MERCHANTABILITY, FITNESS
 * FOR A PARTICULAR PURPOSE AND NONINFRINGEMENT. IN NO EVENT SHALL THE AUTHORS OR
 * COPYRIGHT HOLDERS BE LIABLE FOR ANY CLAIM, DAMAGES OR OTHER LIABILITY, WHETHER
 * IN AN ACTION OF CONTRACT, TORT OR OTHERWISE, ARISING FROM, OUT OF OR IN
 * CONNECTION WITH THE SOFTWARE OR THE USE OR OTHER DEALINGS IN THE SOFTWARE.
 *
 * https://www.FreeRTOS.org
 * https://github.com/FreeRTOS
 *
 */

#ifndef PROJDEFS_H
#define PROJDEFS_H

/*
 * Defines the prototype to which task functions must conform.  Defined in this
 * file to ensure the type is known before portable.h is included.
 */
typedef void (* TaskFunction_t)( void * );

/* Converts a time in milliseconds to a time in ticks.  This macro can be
 * overridden by a macro of the same name defined in FreeRTOSConfig.h in case the
 * definition here is not suitable for your application. */
 #ifndef pdMS_TO_TICKS
     #define pdMS_TO_TICKS( xTimeInMs ) ( ( TickType_t ) ( ( ( TickType_t ) ( xTimeInMs ) * ( TickType_t ) configTICK_RATE_HZ ) / ( TickType_t ) 1000U ) )
 #endif

  #ifndef pdUS_TO_TICKS
     #define pdUS_TO_TICKS( xTimeInUs ) ( ( TickType_t ) ( ( ( TickType_t ) ( xTimeInUs ) * ( TickType_t ) configTICK_RATE_HZ ) / ( TickType_t ) 1000000UL ) )
 #endif
 
 #ifndef pdTICKS_TO_MS
     #define pdTICKS_TO_MS( xTicks )    ( ( ( TickType_t ) ( xTicks ) * 1000UL ) / configTICK_RATE_HZ )
 #endif
 
 #ifndef pdTICKS_TO_US
     #define pdTICKS_TO_US( xTicks )    ( ( ( TickType_t ) ( xTicks ) * 1000000UL ) / configTICK_RATE_HZ )
 #endif

#define pdFALSE                                  ( ( BaseType_t ) 0 )
#define pdTRUE                                   ( ( BaseType_t ) 1 )

#define pdPASS                                   ( pdTRUE )
#define pdFAIL                                   ( pdFALSE )
#define errQUEUE_EMPTY                           ( ( BaseType_t ) 0 )
#define errQUEUE_FULL                            ( ( BaseType_t ) 0 )

/* FreeRTOS error definitions. */
#define errCOULD_NOT_ALLOCATE_REQUIRED_MEMORY    ( -1 )
#define errQUEUE_BLOCKED                         ( -4 )
#define errQUEUE_YIELD                           ( -5 )

/* Macros used for basic data corruption checks. */
#ifndef configUSE_LIST_DATA_INTEGRITY_CHECK_BYTES
    #define configUSE_LIST_DATA_INTEGRITY_CHECK_BYTES    0
#endif

#if ( configUSE_16_BIT_TICKS == 1 )
    #define pdINTEGRITY_CHECK_VALUE    0x5a5a
#else
    #define pdINTEGRITY_CHECK_VALUE    0x5a5a5a5aUL
#endif

/* The following errno values are used by FreeRTOS+ components, not FreeRTOS
 * itself. */
#define pdFREERTOS_ERRNO_NONE             0   /* No errors */
#define pdFREERTOS_ERRNO_ENOENT           2   /* No such file or directory */
#define pdFREERTOS_ERRNO_EINTR            4   /* Interrupted system call */
#define pdFREERTOS_ERRNO_EIO              5   /* I/O error */
#define pdFREERTOS_ERRNO_ENXIO            6   /* No such device or address */
#define pdFREERTOS_ERRNO_EBADF            9   /* Bad file number */
#define pdFREERTOS_ERRNO_EAGAIN           11  /* No more processes */
#define pdFREERTOS_ERRNO_EWOULDBLOCK      11  /* Operation would block */
#define pdFREERTOS_ERRNO_ENOMEM           12  /* Not enough memory */
#define pdFREERTOS_ERRNO_EACCES           13  /* Permission denied */
#define pdFREERTOS_ERRNO_EFAULT           14  /* Bad address */
#define pdFREERTOS_ERRNO_EBUSY            16  /* Mount device busy */
#define pdFREERTOS_ERRNO_EEXIST           17  /* File exists */
#define pdFREERTOS_ERRNO_EXDEV            18  /* Cross-device link */
#define pdFREERTOS_ERRNO_ENODEV           19  /* No such device */
#define pdFREERTOS_ERRNO_ENOTDIR          20  /* Not a directory */
#define pdFREERTOS_ERRNO_EISDIR           21  /* Is a directory */
#define pdFREERTOS_ERRNO_EINVAL           22  /* Invalid argument */
#define pdFREERTOS_ERRNO_ENOSPC           28  /* No space left on device */
#define pdFREERTOS_ERRNO_ESPIPE           29  /* Illegal seek */
#define pdFREERTOS_ERRNO_EROFS            30  /* Read only file system */
#define pdFREERTOS_ERRNO_EUNATCH          42  /* Protocol driver not attached */
#define pdFREERTOS_ERRNO_EBADE            50  /* Invalid exchange */
#define pdFREERTOS_ERRNO_EFTYPE           79  /* Inappropriate file type or format */
#define pdFREERTOS_ERRNO_ENMFILE          89  /* No more files */
#define pdFREERTOS_ERRNO_ENOTEMPTY        90  /* Directory not empty */
#define pdFREERTOS_ERRNO_ENAMETOOLONG     91  /* File or path name too long */
#define pdFREERTOS_ERRNO_EOPNOTSUPP       95  /* Operation not supported on transport endpoint */
#define pdFREERTOS_ERRNO_ENOBUFS          105 /* No buffer space available */
#define pdFREERTOS_ERRNO_ENOPROTOOPT      109 /* Protocol not available */
#define pdFREERTOS_ERRNO_EADDRINUSE       112 /* Address already in use */
#define pdFREERTOS_ERRNO_ETIMEDOUT        116 /* Connection timed out */
#define pdFREERTOS_ERRNO_EINPROGRESS      119 /* Connection already in progress */
#define pdFREERTOS_ERRNO_EALREADY         120 /* Socket already connected */
#define pdFREERTOS_ERRNO_EADDRNOTAVAIL    125 /* Address not available */
#define pdFREERTOS_ERRNO_EISCONN          127 /* Socket is already connected */
#define pdFREERTOS_ERRNO_ENOTCONN         128 /* Socket is not connected */
#define pdFREERTOS_ERRNO_ENOMEDIUM        135 /* No medium inserted */
#define pdFREERTOS_ERRNO_EILSEQ           138 /* An invalid UTF-16 sequence was encountered. */
#define pdFREERTOS_ERRNO_ECANCELED        140 /* Operation canceled. */

/* The following endian values are used by FreeRTOS+ components, not FreeRTOS
 * itself. */
#define pdFREERTOS_LITTLE_ENDIAN          0
#define pdFREERTOS_BIG_ENDIAN             1

/* Re-defining endian values for generic naming. */
#define pdLITTLE_ENDIAN                   pdFREERTOS_LITTLE_ENDIAN
#define pdBIG_ENDIAN                      pdFREERTOS_BIG_ENDIAN


#endif /* PROJDEFS_H */
<|MERGE_RESOLUTION|>--- conflicted
+++ resolved
@@ -1,140 +1,136 @@
-// clang-format off
-
-/*
-<<<<<<< HEAD
- * FreeRTOS Kernel V10.4.5
-=======
- * FreeRTOS Kernel V10.4.6
->>>>>>> 14170753
- * Copyright (C) 2021 Amazon.com, Inc. or its affiliates.  All Rights Reserved.
- *
- * SPDX-License-Identifier: MIT
- *
- * Permission is hereby granted, free of charge, to any person obtaining a copy of
- * this software and associated documentation files (the "Software"), to deal in
- * the Software without restriction, including without limitation the rights to
- * use, copy, modify, merge, publish, distribute, sublicense, and/or sell copies of
- * the Software, and to permit persons to whom the Software is furnished to do so,
- * subject to the following conditions:
- *
- * The above copyright notice and this permission notice shall be included in all
- * copies or substantial portions of the Software.
- *
- * THE SOFTWARE IS PROVIDED "AS IS", WITHOUT WARRANTY OF ANY KIND, EXPRESS OR
- * IMPLIED, INCLUDING BUT NOT LIMITED TO THE WARRANTIES OF MERCHANTABILITY, FITNESS
- * FOR A PARTICULAR PURPOSE AND NONINFRINGEMENT. IN NO EVENT SHALL THE AUTHORS OR
- * COPYRIGHT HOLDERS BE LIABLE FOR ANY CLAIM, DAMAGES OR OTHER LIABILITY, WHETHER
- * IN AN ACTION OF CONTRACT, TORT OR OTHERWISE, ARISING FROM, OUT OF OR IN
- * CONNECTION WITH THE SOFTWARE OR THE USE OR OTHER DEALINGS IN THE SOFTWARE.
- *
- * https://www.FreeRTOS.org
- * https://github.com/FreeRTOS
- *
- */
-
-#ifndef PROJDEFS_H
-#define PROJDEFS_H
-
-/*
- * Defines the prototype to which task functions must conform.  Defined in this
- * file to ensure the type is known before portable.h is included.
- */
-typedef void (* TaskFunction_t)( void * );
-
-/* Converts a time in milliseconds to a time in ticks.  This macro can be
- * overridden by a macro of the same name defined in FreeRTOSConfig.h in case the
- * definition here is not suitable for your application. */
- #ifndef pdMS_TO_TICKS
-     #define pdMS_TO_TICKS( xTimeInMs ) ( ( TickType_t ) ( ( ( TickType_t ) ( xTimeInMs ) * ( TickType_t ) configTICK_RATE_HZ ) / ( TickType_t ) 1000U ) )
- #endif
-
-  #ifndef pdUS_TO_TICKS
-     #define pdUS_TO_TICKS( xTimeInUs ) ( ( TickType_t ) ( ( ( TickType_t ) ( xTimeInUs ) * ( TickType_t ) configTICK_RATE_HZ ) / ( TickType_t ) 1000000UL ) )
- #endif
- 
- #ifndef pdTICKS_TO_MS
-     #define pdTICKS_TO_MS( xTicks )    ( ( ( TickType_t ) ( xTicks ) * 1000UL ) / configTICK_RATE_HZ )
- #endif
- 
- #ifndef pdTICKS_TO_US
-     #define pdTICKS_TO_US( xTicks )    ( ( ( TickType_t ) ( xTicks ) * 1000000UL ) / configTICK_RATE_HZ )
- #endif
-
-#define pdFALSE                                  ( ( BaseType_t ) 0 )
-#define pdTRUE                                   ( ( BaseType_t ) 1 )
-
-#define pdPASS                                   ( pdTRUE )
-#define pdFAIL                                   ( pdFALSE )
-#define errQUEUE_EMPTY                           ( ( BaseType_t ) 0 )
-#define errQUEUE_FULL                            ( ( BaseType_t ) 0 )
-
-/* FreeRTOS error definitions. */
-#define errCOULD_NOT_ALLOCATE_REQUIRED_MEMORY    ( -1 )
-#define errQUEUE_BLOCKED                         ( -4 )
-#define errQUEUE_YIELD                           ( -5 )
-
-/* Macros used for basic data corruption checks. */
-#ifndef configUSE_LIST_DATA_INTEGRITY_CHECK_BYTES
-    #define configUSE_LIST_DATA_INTEGRITY_CHECK_BYTES    0
-#endif
-
-#if ( configUSE_16_BIT_TICKS == 1 )
-    #define pdINTEGRITY_CHECK_VALUE    0x5a5a
-#else
-    #define pdINTEGRITY_CHECK_VALUE    0x5a5a5a5aUL
-#endif
-
-/* The following errno values are used by FreeRTOS+ components, not FreeRTOS
- * itself. */
-#define pdFREERTOS_ERRNO_NONE             0   /* No errors */
-#define pdFREERTOS_ERRNO_ENOENT           2   /* No such file or directory */
-#define pdFREERTOS_ERRNO_EINTR            4   /* Interrupted system call */
-#define pdFREERTOS_ERRNO_EIO              5   /* I/O error */
-#define pdFREERTOS_ERRNO_ENXIO            6   /* No such device or address */
-#define pdFREERTOS_ERRNO_EBADF            9   /* Bad file number */
-#define pdFREERTOS_ERRNO_EAGAIN           11  /* No more processes */
-#define pdFREERTOS_ERRNO_EWOULDBLOCK      11  /* Operation would block */
-#define pdFREERTOS_ERRNO_ENOMEM           12  /* Not enough memory */
-#define pdFREERTOS_ERRNO_EACCES           13  /* Permission denied */
-#define pdFREERTOS_ERRNO_EFAULT           14  /* Bad address */
-#define pdFREERTOS_ERRNO_EBUSY            16  /* Mount device busy */
-#define pdFREERTOS_ERRNO_EEXIST           17  /* File exists */
-#define pdFREERTOS_ERRNO_EXDEV            18  /* Cross-device link */
-#define pdFREERTOS_ERRNO_ENODEV           19  /* No such device */
-#define pdFREERTOS_ERRNO_ENOTDIR          20  /* Not a directory */
-#define pdFREERTOS_ERRNO_EISDIR           21  /* Is a directory */
-#define pdFREERTOS_ERRNO_EINVAL           22  /* Invalid argument */
-#define pdFREERTOS_ERRNO_ENOSPC           28  /* No space left on device */
-#define pdFREERTOS_ERRNO_ESPIPE           29  /* Illegal seek */
-#define pdFREERTOS_ERRNO_EROFS            30  /* Read only file system */
-#define pdFREERTOS_ERRNO_EUNATCH          42  /* Protocol driver not attached */
-#define pdFREERTOS_ERRNO_EBADE            50  /* Invalid exchange */
-#define pdFREERTOS_ERRNO_EFTYPE           79  /* Inappropriate file type or format */
-#define pdFREERTOS_ERRNO_ENMFILE          89  /* No more files */
-#define pdFREERTOS_ERRNO_ENOTEMPTY        90  /* Directory not empty */
-#define pdFREERTOS_ERRNO_ENAMETOOLONG     91  /* File or path name too long */
-#define pdFREERTOS_ERRNO_EOPNOTSUPP       95  /* Operation not supported on transport endpoint */
-#define pdFREERTOS_ERRNO_ENOBUFS          105 /* No buffer space available */
-#define pdFREERTOS_ERRNO_ENOPROTOOPT      109 /* Protocol not available */
-#define pdFREERTOS_ERRNO_EADDRINUSE       112 /* Address already in use */
-#define pdFREERTOS_ERRNO_ETIMEDOUT        116 /* Connection timed out */
-#define pdFREERTOS_ERRNO_EINPROGRESS      119 /* Connection already in progress */
-#define pdFREERTOS_ERRNO_EALREADY         120 /* Socket already connected */
-#define pdFREERTOS_ERRNO_EADDRNOTAVAIL    125 /* Address not available */
-#define pdFREERTOS_ERRNO_EISCONN          127 /* Socket is already connected */
-#define pdFREERTOS_ERRNO_ENOTCONN         128 /* Socket is not connected */
-#define pdFREERTOS_ERRNO_ENOMEDIUM        135 /* No medium inserted */
-#define pdFREERTOS_ERRNO_EILSEQ           138 /* An invalid UTF-16 sequence was encountered. */
-#define pdFREERTOS_ERRNO_ECANCELED        140 /* Operation canceled. */
-
-/* The following endian values are used by FreeRTOS+ components, not FreeRTOS
- * itself. */
-#define pdFREERTOS_LITTLE_ENDIAN          0
-#define pdFREERTOS_BIG_ENDIAN             1
-
-/* Re-defining endian values for generic naming. */
-#define pdLITTLE_ENDIAN                   pdFREERTOS_LITTLE_ENDIAN
-#define pdBIG_ENDIAN                      pdFREERTOS_BIG_ENDIAN
-
-
-#endif /* PROJDEFS_H */
+// clang-format off
+
+/*
+ * FreeRTOS Kernel V10.4.6
+ * Copyright (C) 2021 Amazon.com, Inc. or its affiliates.  All Rights Reserved.
+ *
+ * SPDX-License-Identifier: MIT
+ *
+ * Permission is hereby granted, free of charge, to any person obtaining a copy of
+ * this software and associated documentation files (the "Software"), to deal in
+ * the Software without restriction, including without limitation the rights to
+ * use, copy, modify, merge, publish, distribute, sublicense, and/or sell copies of
+ * the Software, and to permit persons to whom the Software is furnished to do so,
+ * subject to the following conditions:
+ *
+ * The above copyright notice and this permission notice shall be included in all
+ * copies or substantial portions of the Software.
+ *
+ * THE SOFTWARE IS PROVIDED "AS IS", WITHOUT WARRANTY OF ANY KIND, EXPRESS OR
+ * IMPLIED, INCLUDING BUT NOT LIMITED TO THE WARRANTIES OF MERCHANTABILITY, FITNESS
+ * FOR A PARTICULAR PURPOSE AND NONINFRINGEMENT. IN NO EVENT SHALL THE AUTHORS OR
+ * COPYRIGHT HOLDERS BE LIABLE FOR ANY CLAIM, DAMAGES OR OTHER LIABILITY, WHETHER
+ * IN AN ACTION OF CONTRACT, TORT OR OTHERWISE, ARISING FROM, OUT OF OR IN
+ * CONNECTION WITH THE SOFTWARE OR THE USE OR OTHER DEALINGS IN THE SOFTWARE.
+ *
+ * https://www.FreeRTOS.org
+ * https://github.com/FreeRTOS
+ *
+ */
+
+#ifndef PROJDEFS_H
+#define PROJDEFS_H
+
+/*
+ * Defines the prototype to which task functions must conform.  Defined in this
+ * file to ensure the type is known before portable.h is included.
+ */
+typedef void (* TaskFunction_t)( void * );
+
+/* Converts a time in milliseconds to a time in ticks.  This macro can be
+ * overridden by a macro of the same name defined in FreeRTOSConfig.h in case the
+ * definition here is not suitable for your application. */
+ #ifndef pdMS_TO_TICKS
+     #define pdMS_TO_TICKS( xTimeInMs ) ( ( TickType_t ) ( ( ( TickType_t ) ( xTimeInMs ) * ( TickType_t ) configTICK_RATE_HZ ) / ( TickType_t ) 1000U ) )
+ #endif
+
+  #ifndef pdUS_TO_TICKS
+     #define pdUS_TO_TICKS( xTimeInUs ) ( ( TickType_t ) ( ( ( TickType_t ) ( xTimeInUs ) * ( TickType_t ) configTICK_RATE_HZ ) / ( TickType_t ) 1000000UL ) )
+ #endif
+ 
+ #ifndef pdTICKS_TO_MS
+     #define pdTICKS_TO_MS( xTicks )    ( ( ( TickType_t ) ( xTicks ) * 1000UL ) / configTICK_RATE_HZ )
+ #endif
+ 
+ #ifndef pdTICKS_TO_US
+     #define pdTICKS_TO_US( xTicks )    ( ( ( TickType_t ) ( xTicks ) * 1000000UL ) / configTICK_RATE_HZ )
+ #endif
+
+#define pdFALSE                                  ( ( BaseType_t ) 0 )
+#define pdTRUE                                   ( ( BaseType_t ) 1 )
+
+#define pdPASS                                   ( pdTRUE )
+#define pdFAIL                                   ( pdFALSE )
+#define errQUEUE_EMPTY                           ( ( BaseType_t ) 0 )
+#define errQUEUE_FULL                            ( ( BaseType_t ) 0 )
+
+/* FreeRTOS error definitions. */
+#define errCOULD_NOT_ALLOCATE_REQUIRED_MEMORY    ( -1 )
+#define errQUEUE_BLOCKED                         ( -4 )
+#define errQUEUE_YIELD                           ( -5 )
+
+/* Macros used for basic data corruption checks. */
+#ifndef configUSE_LIST_DATA_INTEGRITY_CHECK_BYTES
+    #define configUSE_LIST_DATA_INTEGRITY_CHECK_BYTES    0
+#endif
+
+#if ( configUSE_16_BIT_TICKS == 1 )
+    #define pdINTEGRITY_CHECK_VALUE    0x5a5a
+#else
+    #define pdINTEGRITY_CHECK_VALUE    0x5a5a5a5aUL
+#endif
+
+/* The following errno values are used by FreeRTOS+ components, not FreeRTOS
+ * itself. */
+#define pdFREERTOS_ERRNO_NONE             0   /* No errors */
+#define pdFREERTOS_ERRNO_ENOENT           2   /* No such file or directory */
+#define pdFREERTOS_ERRNO_EINTR            4   /* Interrupted system call */
+#define pdFREERTOS_ERRNO_EIO              5   /* I/O error */
+#define pdFREERTOS_ERRNO_ENXIO            6   /* No such device or address */
+#define pdFREERTOS_ERRNO_EBADF            9   /* Bad file number */
+#define pdFREERTOS_ERRNO_EAGAIN           11  /* No more processes */
+#define pdFREERTOS_ERRNO_EWOULDBLOCK      11  /* Operation would block */
+#define pdFREERTOS_ERRNO_ENOMEM           12  /* Not enough memory */
+#define pdFREERTOS_ERRNO_EACCES           13  /* Permission denied */
+#define pdFREERTOS_ERRNO_EFAULT           14  /* Bad address */
+#define pdFREERTOS_ERRNO_EBUSY            16  /* Mount device busy */
+#define pdFREERTOS_ERRNO_EEXIST           17  /* File exists */
+#define pdFREERTOS_ERRNO_EXDEV            18  /* Cross-device link */
+#define pdFREERTOS_ERRNO_ENODEV           19  /* No such device */
+#define pdFREERTOS_ERRNO_ENOTDIR          20  /* Not a directory */
+#define pdFREERTOS_ERRNO_EISDIR           21  /* Is a directory */
+#define pdFREERTOS_ERRNO_EINVAL           22  /* Invalid argument */
+#define pdFREERTOS_ERRNO_ENOSPC           28  /* No space left on device */
+#define pdFREERTOS_ERRNO_ESPIPE           29  /* Illegal seek */
+#define pdFREERTOS_ERRNO_EROFS            30  /* Read only file system */
+#define pdFREERTOS_ERRNO_EUNATCH          42  /* Protocol driver not attached */
+#define pdFREERTOS_ERRNO_EBADE            50  /* Invalid exchange */
+#define pdFREERTOS_ERRNO_EFTYPE           79  /* Inappropriate file type or format */
+#define pdFREERTOS_ERRNO_ENMFILE          89  /* No more files */
+#define pdFREERTOS_ERRNO_ENOTEMPTY        90  /* Directory not empty */
+#define pdFREERTOS_ERRNO_ENAMETOOLONG     91  /* File or path name too long */
+#define pdFREERTOS_ERRNO_EOPNOTSUPP       95  /* Operation not supported on transport endpoint */
+#define pdFREERTOS_ERRNO_ENOBUFS          105 /* No buffer space available */
+#define pdFREERTOS_ERRNO_ENOPROTOOPT      109 /* Protocol not available */
+#define pdFREERTOS_ERRNO_EADDRINUSE       112 /* Address already in use */
+#define pdFREERTOS_ERRNO_ETIMEDOUT        116 /* Connection timed out */
+#define pdFREERTOS_ERRNO_EINPROGRESS      119 /* Connection already in progress */
+#define pdFREERTOS_ERRNO_EALREADY         120 /* Socket already connected */
+#define pdFREERTOS_ERRNO_EADDRNOTAVAIL    125 /* Address not available */
+#define pdFREERTOS_ERRNO_EISCONN          127 /* Socket is already connected */
+#define pdFREERTOS_ERRNO_ENOTCONN         128 /* Socket is not connected */
+#define pdFREERTOS_ERRNO_ENOMEDIUM        135 /* No medium inserted */
+#define pdFREERTOS_ERRNO_EILSEQ           138 /* An invalid UTF-16 sequence was encountered. */
+#define pdFREERTOS_ERRNO_ECANCELED        140 /* Operation canceled. */
+
+/* The following endian values are used by FreeRTOS+ components, not FreeRTOS
+ * itself. */
+#define pdFREERTOS_LITTLE_ENDIAN          0
+#define pdFREERTOS_BIG_ENDIAN             1
+
+/* Re-defining endian values for generic naming. */
+#define pdLITTLE_ENDIAN                   pdFREERTOS_LITTLE_ENDIAN
+#define pdBIG_ENDIAN                      pdFREERTOS_BIG_ENDIAN
+
+
+#endif /* PROJDEFS_H */